--- conflicted
+++ resolved
@@ -20,12 +20,8 @@
 DEV_MODE = _dev_mode_
 
 _LOGGER = logging.getLogger(__name__)
-<<<<<<< HEAD
 _LOGGER.setLevel(logging.WARNING)  # TODO: needs fixing - this should be the default
 if DEV_MODE and False:
-=======
-if False and DEV_MODE:
->>>>>>> fbe81c21
     _LOGGER.setLevel(logging.DEBUG)
 
 
@@ -401,12 +397,8 @@
 
     def data_received(self, msg: Message) -> None:
         """Called by the transport when some data is received."""
-<<<<<<< HEAD
         # NOTE: will get double-logging if >1 subscribers to msg transport
         # _LOGGER.info("MsgProtocol.data_received(%s)", msg)  # or: use repr(msg)?
-=======
-        _LOGGER.debug("MsgProtocol.data_received(%s)", msg)  # or: use repr(msg)
->>>>>>> fbe81c21
         self._callback(msg)
 
     async def send_data(
