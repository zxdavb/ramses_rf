#!/usr/bin/env python3
# -*- coding: utf-8 -*-
#
"""RAMSES RF - payload processors."""
from __future__ import annotations

import logging
import re
from datetime import datetime as dt
from datetime import timedelta as td
from typing import Callable

from .address import NON_DEV_ADDR, hex_id_to_dev_id
from .const import (
    DEV_ROLE,
    DEV_ROLE_MAP,
    DEV_TYPE_MAP,
    FAULT_DEVICE_CLASS,
    FAULT_STATE,
    FAULT_TYPE,
    SYS_MODE_MAP,
    SZ_ACTUATOR,
    SZ_AIR_QUALITY,
    SZ_AIR_QUALITY_BASE,
    SZ_BINDINGS,
    SZ_BYPASS_POSITION,
    SZ_CHANGE_COUNTER,
    SZ_CO2_LEVEL,
    SZ_DATETIME,
    SZ_DEVICE_CLASS,
    SZ_DEVICE_ID,
    SZ_DEVICE_ROLE,
    SZ_DEVICES,
    SZ_DOMAIN_ID,
    SZ_DURATION,
    SZ_EXHAUST_FAN_SPEED,
    SZ_EXHAUST_FLOW,
    SZ_EXHAUST_TEMPERATURE,
    SZ_FAN_INFO,
    SZ_FAN_MODE,
    SZ_FRAG_LENGTH,
    SZ_FRAG_NUMBER,
    SZ_FRAGMENT,
    SZ_INDOOR_HUMIDITY,
    SZ_INDOOR_TEMPERATURE,
    SZ_IS_DST,
    SZ_LANGUAGE,
    SZ_MODE,
    SZ_NAME,
    SZ_OUTDOOR_HUMIDITY,
    SZ_OUTDOOR_TEMPERATURE,
    SZ_PAYLOAD,
    SZ_POST_HEAT,
    SZ_PRE_HEAT,
    SZ_PRESSURE,
    SZ_RELAY_DEMAND,
    SZ_REMAINING_TIME,
    SZ_SETPOINT,
    SZ_SPEED_CAP,
    SZ_SUPPLY_FAN_SPEED,
    SZ_SUPPLY_FLOW,
    SZ_SUPPLY_TEMPERATURE,
    SZ_SYSTEM_MODE,
    SZ_TEMPERATURE,
    SZ_TOTAL_FRAGS,
    SZ_UFH_IDX,
    SZ_UNKNOWN,
    SZ_UNTIL,
    SZ_VALUE,
    SZ_WINDOW_OPEN,
    SZ_ZONE_CLASS,
    SZ_ZONE_IDX,
    SZ_ZONE_MASK,
    SZ_ZONE_TYPE,
    ZON_MODE_MAP,
    ZON_ROLE_MAP,
    __dev_mode__,
)
from .exceptions import InvalidPayloadError
from .fingerprints import check_signature
from .helpers import (
    bool_from_hex,
    date_from_hex,
    double_from_hex,
    dtm_from_hex,
    dts_from_hex,
    flag8_from_hex,
    percent_from_hex,
    str_from_hex,
    temp_from_hex,
    valve_demand,
)
from .opentherm import EN, MSG_DESC, MSG_ID, MSG_NAME, MSG_TYPE, OtMsgType, decode_frame
from .ramses import _31DA_FAN_INFO, _2411_PARAMS_SCHEMA
from .version import VERSION

# Kudos & many thanks to:
# - Evsdd: 0404 (wow!)
# - Ierlandfan: 3150, 31D9, 31DA, others
# - ReneKlootwijk: 3EF0
# - brucemiranda: 3EF0, others
# - janvken: 10D0, 1470, 1F70, 22B0, 2411, several others


# skipcq: PY-W2000
from .const import (  # noqa: F401, isort: skip, pylint: disable=unused-import
    I_,
    RP,
    RQ,
    W_,
    F6,
    F8,
    F9,
    FA,
    FB,
    FC,
    FF,
)

_2411_TABLE = {k: v["description"] for k, v in _2411_PARAMS_SCHEMA.items()}

_INFORM_DEV_MSG = "Support the development of ramses_rf by reporting this packet"

LOOKUP_PUZZ = {
    "10": "engine",  # .    # version str, e.g. v0.14.0
    "11": "impersonating",  # pkt header, e.g. 30C9| I|03:123001 (15 characters, packed)
    "12": "message",  # .   # message only, max len is 16 ascii characters
    "13": "message",  # .   # message only, but without a timestamp, max len 22 chars
    "7F": "null",  # .      # packet is null / was nullified: payload to be ignored
}  # "00" is reserved

DEV_MODE = __dev_mode__ and False

_LOGGER = _PKT_LOGGER = logging.getLogger(__name__)
if DEV_MODE:
    _LOGGER.setLevel(logging.DEBUG)


def parser_decorator(fnc) -> Callable:
    def wrapper(payload, msg, **kwargs):
        result = fnc(payload, msg, **kwargs)
        if isinstance(result, dict) and msg.seqn.isnumeric():  # 22F1/3
            result["seqx_num"] = msg.seqn
        return result

    return wrapper


@parser_decorator  # rf_unknown
def parser_0001(payload, msg) -> dict:
    # When in test mode, a 12: will send a W ?every 6 seconds:
    # 12:39:56.099 061  W --- 12:010740 --:------ 12:010740 0001 005 0000000501
    # 12:40:02.098 061  W --- 12:010740 --:------ 12:010740 0001 005 0000000501
    # 12:40:08.099 058  W --- 12:010740 --:------ 12:010740 0001 005 0000000501

    # sent by a THM when is signal strength test mode (0505, except 1st pkt)
    # 13:48:38.518 080  W --- 12:010740 --:------ 12:010740 0001 005 0000000501
    # 13:48:45.518 074  W --- 12:010740 --:------ 12:010740 0001 005 0000000505
    # 13:48:50.518 077  W --- 12:010740 --:------ 12:010740 0001 005 0000000505

    # sent by a CTL before a rf_check
    # 15:12:47.769 053  W --- 01:145038 --:------ 01:145038 0001 005 FC00000505
    # 15:12:47.869 053 RQ --- 01:145038 13:237335 --:------ 0016 002 00FF
    # 15:12:47.880 053 RP --- 13:237335 01:145038 --:------ 0016 002 0017

    # 12:30:18.083 047  W --- 01:145038 --:------ 01:145038 0001 005 0800000505
    # 12:30:23.084 049  W --- 01:145038 --:------ 01:145038 0001 005 0800000505

    # 15:03:33.187 054  W --- 01:145038 --:------ 01:145038 0001 005 FC00000505
    # 15:03:38.188 063  W --- 01:145038 --:------ 01:145038 0001 005 FC00000505
    # 15:03:43.188 064  W --- 01:145038 --:------ 01:145038 0001 005 FC00000505
    # 15:13:19.757 053  W --- 01:145038 --:------ 01:145038 0001 005 FF00000505
    # 15:13:24.758 054  W --- 01:145038 --:------ 01:145038 0001 005 FF00000505
    # 15:13:29.758 068  W --- 01:145038 --:------ 01:145038 0001 005 FF00000505
    # 15:13:34.759 063  W --- 01:145038 --:------ 01:145038 0001 005 FF00000505

    # sent by a CTL
    # 16:49:46.125694 057  W --- 04:166090 --:------ 01:032820 0001 005 0100000505
    # 16:53:34.635083 058  W --- 04:166090 --:------ 01:032820 0001 005 0100000505

    # loopback (not Tx'd) by a HGI80 whenever its button is pressed
    # 00:22:41.540 ---  I --- --:------ --:------ --:------ 0001 005 00FFFF02FF
    # 00:22:41.757 ---  I --- --:------ --:------ --:------ 0001 005 00FFFF0200
    # 00:22:43.320 ---  I --- --:------ --:------ --:------ 0001 005 00FFFF02FF
    # 00:22:43.415 ---  I --- --:------ --:------ --:------ 0001 005 00FFFF0200

    # From a CM927:
    # W/--:/--:/12:/00-0000-0501 = Test transmit
    # W/--:/--:/12:/00-0000-0505 = Field strength

    if payload[2:6] in ("2000", "8000", "A000"):
        mode = "hvac"
    elif payload[2:6] in ("0000", "FFFF"):
        mode = "heat"
    else:
        mode = "heat"

    if mode == "hvac":
        assert payload[:2] == "00", payload[:2]
        # assert payload[2:4] in ("20", "80", "A0"), payload[2:4]
        # assert payload[4:6] == "00", payload[4:6]
        assert payload[8:10] in ("00", "04", "10", "20", "FF"), payload[8:10]

        result = {"payload": payload, "slot_num": payload[6:8]}
        if msg.len >= 6:
            result.update({"param_num": payload[10:12]})
        if msg.len >= 7:
            result.update({"next_slot_num": payload[12:14]})
        if msg.len >= 8:
            result.update(
                {
                    "boolean_14": None
                    if payload[14:16] == "FF"
                    else bool(int(payload[14:16]))
                }
            )
        return result

    assert payload[2:6] in ("0000", "FFFF"), payload[2:6]
    assert payload[8:10] in ("00", "02", "05"), payload[8:10]

    return {
        SZ_PAYLOAD: "-".join((payload[:2], payload[2:6], payload[6:8], payload[8:])),
    }


@parser_decorator  # outdoor_sensor (outdoor_weather / outdoor_temperature)
def parser_0002(payload, msg) -> dict:
    # seen with: 03:125829, 03:196221, 03:196196, 03:052382, 03:201498, 03:201565:
    # .I 000 03:201565 --:------ 03:201565 0002 004 03020105  # no zone_idx, domain_id

    # is it CODE_IDX_COMPLEX:
    #  - 02...... for outside temp?
    #  - 03...... for other stuff?

    if msg.src.type == DEV_TYPE_MAP.HCW:  # payload[2:] == DEV_TYPE_MAP.HCW, DEX
        assert payload == "03020105"
        return {f"_{SZ_UNKNOWN}": payload}

    # if payload[6:] == "02":  # msg.src.type == DEV_TYPE_MAP.OUT:
    return {
        SZ_TEMPERATURE: temp_from_hex(payload[2:6]),
        f"_{SZ_UNKNOWN}": payload[6:],
    }


@parser_decorator  # zone_name
def parser_0004(payload, msg) -> dict:
    # RQ payload is zz00; limited to 12 chars in evohome UI? if "7F"*20: not a zone

    return {} if payload[4:] == "7F" * 20 else {SZ_NAME: str_from_hex(payload[4:])}


@parser_decorator  # system_zones (add/del a zone?)
def parser_0005(payload, msg) -> dict | list[dict]:  # TODO: needs a cleanup
    # .I --- 01:145038 --:------ 01:145038 0005 004 00000100
    # RP --- 02:017205 18:073736 --:------ 0005 004 0009001F
    # .I --- 34:064023 --:------ 34:064023 0005 012 000A0000-000F0000-00100000

    def _parser(seqx) -> dict:
        if msg.src.type == DEV_TYPE_MAP.UFC:  # DEX, or use: seqx[2:4] == ...
            zone_mask = flag8_from_hex(seqx[6:8], lsb=True)
        elif msg.len == 3:  # ATC928G1000 - 1st gen monochrome model, max 8 zones
            zone_mask = flag8_from_hex(seqx[4:6], lsb=True)
        else:
            zone_mask = flag8_from_hex(seqx[4:6], lsb=True) + flag8_from_hex(
                seqx[6:8], lsb=True
            )
        zone_class = ZON_ROLE_MAP.get(seqx[2:4], DEV_ROLE_MAP[seqx[2:4]])
        return {
            SZ_ZONE_TYPE: seqx[2:4],  # TODO: ?remove & keep zone_class?
            SZ_ZONE_MASK: zone_mask,
            SZ_ZONE_CLASS: zone_class,  # TODO: ?remove & keep zone_type?
        }

    if msg.verb == RQ:  # RQs have a context: zone_type
        return {SZ_ZONE_TYPE: payload[2:4], SZ_ZONE_CLASS: DEV_ROLE_MAP[payload[2:4]]}

    if msg._has_array:
        assert (
            msg.verb == I_ and msg.src.type == DEV_TYPE_MAP.RND
        ), f"{msg!r} # expecting I/{DEV_TYPE_MAP.RND}:"  # DEX
        return [_parser(payload[i : i + 8]) for i in range(0, len(payload), 8)]

    return _parser(payload)


@parser_decorator  # schedule_sync (any changes?)
def parser_0006(payload, msg) -> dict:
    """Return the total number of changes to the schedules, including the DHW schedule.

    An RQ is sent every ~60s by a RFG100, an increase will prompt it to send a run of
    RQ/0404s (it seems to assume only the zones may have changed?).
    """
    # 16:10:34.288 053 RQ --- 30:071715 01:145038 --:------ 0006 001 00
    # 16:10:34.291 053 RP --- 01:145038 30:071715 --:------ 0006 004 00050008

    if payload[2:] == "FFFFFF":  # RP to an invalid RQ
        return {}

    assert payload[2:4] == "05"

    return {
        SZ_CHANGE_COUNTER: int(payload[4:], 16),
        "_header": payload[:4],
    }


@parser_decorator  # relay_demand (domain/zone/device)
def parser_0008(payload, msg) -> dict:
    # https://www.domoticaforum.eu/viewtopic.php?f=7&t=5806&start=105#p73681
    # e.g. Electric Heat Zone

    # .I --- 01:145038 --:------ 01:145038 0008 002 0314
    # .I --- 01:145038 --:------ 01:145038 0008 002 F914
    # .I --- 01:054173 --:------ 01:054173 0008 002 FA00
    # .I --- 01:145038 --:------ 01:145038 0008 002 FC14

    # RP --- 13:109598 18:199952 --:------ 0008 002 0000
    # RP --- 13:109598 18:199952 --:------ 0008 002 00C8

    if msg.src.type == DEV_TYPE_MAP.JST and msg.len == 13:  # Honeywell Japser, DEX
        assert msg.len == 13, "expecting length 13"
        return {
            "ordinal": f"0x{payload[2:8]}",
            "blob": payload[8:],
        }

    return {SZ_RELAY_DEMAND: percent_from_hex(payload[2:4])}  # 3EF0[2:4], 3EF1[10:12]


@parser_decorator  # relay_failsafe
def parser_0009(payload, msg) -> dict | list:
    """The relay failsafe mode.

    The failsafe mode defines the relay behaviour if the RF communication is lost (e.g.
    when a room thermostat stops communicating due to discharged batteries):
        False (disabled) - if RF comms are lost, relay will be held in OFF position
        True  (enabled)  - if RF comms are lost, relay will cycle at 20% ON, 80% OFF

    This setting may need to be enabled to ensure prost protect mode.
    """
    # can get: 003 or 006, e.g.: FC01FF-F901FF or FC00FF-F900FF
    # .I --- 23:100224 --:------ 23:100224 0009 003 0100FF  # 2-zone ST9520C
    # .I --- 10:040239 01:223036 --:------ 0009 003 000000

    def _parser(seqx) -> dict:
        assert seqx[:2] in (F9, FC) or int(seqx[:2], 16) < 16
        return {
            SZ_DOMAIN_ID if seqx[:1] == "F" else SZ_ZONE_IDX: seqx[:2],
            "failsafe_enabled": {"00": False, "01": True}.get(seqx[2:4]),
            f"{SZ_UNKNOWN}_0": seqx[4:],
        }

    if msg._has_array:
        return [_parser(payload[i : i + 6]) for i in range(0, len(payload), 6)]

    return {
        "failsafe_enabled": {"00": False, "01": True}.get(payload[2:4]),
        f"{SZ_UNKNOWN}_0": payload[4:],
    }


@parser_decorator  # zone_params (zone_config)
def parser_000a(payload, msg) -> dict | list:
    # RQ --- 34:044203 01:158182 --:------ 000A 001 08
    # RP --- 01:158182 34:044203 --:------ 000A 006 081001F409C4
    # RQ --- 22:017139 01:140959 --:------ 000A 006 080001F40DAC
    # RP --- 01:140959 22:017139 --:------ 000A 006 081001F40DAC

    def _parser(seqx) -> dict:  # null_rp: "007FFF7FFF"
        bitmap = int(seqx[2:4], 16)
        return {
            "min_temp": temp_from_hex(seqx[4:8]),
            "max_temp": temp_from_hex(seqx[8:]),
            "local_override": not bool(bitmap & 1),
            "openwindow_function": not bool(bitmap & 2),
            "multiroom_mode": not bool(bitmap & 16),
            f"_{SZ_UNKNOWN}_bitmap": f"0b{bitmap:08b}",  # TODO: try W with this
        }  # cannot determine zone_type from this information

    if msg._has_array:  # NOTE: these arrays can span 2 pkts!
        return [
            {
                SZ_ZONE_IDX: payload[i : i + 2],
                **_parser(payload[i : i + 12]),
            }
            for i in range(0, len(payload), 12)
        ]

    if msg.verb == RQ and msg.len <= 2:  # some RQs have a payload (why?)
        return {}

    assert msg.len == 6, f"{msg!r} # expecting length 006"
    return _parser(payload)


@parser_decorator  # zone_devices
def parser_000c(payload, msg) -> dict:
    # .I --- 34:092243 --:------ 34:092243 000C 018 00-0A-7F-FFFFFF 00-0F-7F-FFFFFF 00-10-7F-FFFFFF  # noqa: E501
    # RP --- 01:145038 18:013393 --:------ 000C 006 00-00-00-10DAFD
    # RP --- 01:145038 18:013393 --:------ 000C 012 01-00-00-10DAF5 01-00-00-10DAFB

    def complex_idx(seqx, msg) -> dict:  # complex index
        """domain_id, zone_idx, or ufx_idx|zone_idx."""

        # TODO: 000C to a UFC should be ufh_ifx, not zone_idx
        if msg.src.type == DEV_TYPE_MAP.UFC:  # DEX
            assert int(seqx, 16) < 8, f"invalid ufh_idx: '{seqx}' (0x00)"
            return {
                SZ_UFH_IDX: seqx,
                SZ_ZONE_IDX: None if payload[4:6] == "7F" else payload[4:6],
            }

        if payload[2:4] in (DEV_ROLE_MAP.DHW, DEV_ROLE_MAP.HTG):
            assert (
                int(seqx, 16) < 1 if payload[2:4] == DEV_ROLE_MAP.DHW else 2
            ), f"invalid _idx: '{seqx}' (0x01)"
            return {SZ_DOMAIN_ID: FA if payload[:2] == "00" else F9}

        if payload[2:4] == DEV_ROLE_MAP.APP:
            assert int(seqx, 16) < 1, f"invalid _idx: '{seqx}' (0x02)"
            return {SZ_DOMAIN_ID: FC}

        assert int(seqx, 16) < 16, f"invalid zone_idx: '{seqx}' (0x03)"
        return {SZ_ZONE_IDX: seqx}

    def _parser(seqx) -> dict:  # TODO: assumption that all id/idx are same is wrong!
        assert (
            seqx[:2] == payload[:2]
        ), f"idx != {payload[:2]} (seqx = {seqx}), short={is_short_000C(payload)}"
        assert int(seqx[:2], 16) < 16
        assert seqx[4:6] == "7F" or seqx[6:] != "F" * 6, f"Bad device_id: {seqx[6:]}"
        return {hex_id_to_dev_id(seqx[6:12]): seqx[4:6]}

    def is_short_000C(payload) -> bool:
        """Return True if it is a short 000C (element length is 5, not 6)."""

        if (pkt_len := len(payload)) != 72:
            return pkt_len % 12 != 0

        # 0608-001099C3 0608-001099C5 0608-001099BF 0608-001099BE 0608-001099BD 0608-001099BC  # len(element) = 6
        # 0508-00109901 0800-10990208 0010-99030800 1099-04080010 9905-08001099 0608-00109907  # len(element) = 5
        elif all(payload[i : i + 4] == payload[:4] for i in range(12, pkt_len, 12)):
            return False  # len(element) = 6 (12)

        # 06 08-001099C3 06-08001099 C5-06080010 99-BF060800 10-99BE0608 00-1099BD06 08-001099BC  # len(element) = 6
        # 05 08-00109901 08-00109902 08-00109903 08-00109904 08-00109905 08-00109906 08-00109907  # len(element) = 5
        elif all(payload[i : i + 2] == payload[2:4] for i in range(12, pkt_len, 10)):
            return True  # len(element) = 5 (10)

        raise InvalidPayloadError("Unable to determine element length")  # return None

    if payload[2:4] == DEV_ROLE_MAP.HTG and payload[:2] == "01":
        dev_role = DEV_ROLE_MAP[DEV_ROLE.HT1]
    else:
        dev_role = DEV_ROLE_MAP[payload[2:4]]

    result = {
        SZ_ZONE_TYPE: payload[2:4],
        **complex_idx(payload[:2], msg),
        SZ_DEVICE_ROLE: dev_role,
    }
    if msg.verb == RQ:  # RQs have a context: index, zone_type, payload is iitt
        return result

    # NOTE: Both these are valid! So collision when len = 036!
    # RP --- 01:239474 18:198929 --:------ 000C 012 06-00-00119A99 06-00-00119B21
    # RP --- 01:069616 18:205592 --:------ 000C 011 01-00-00121B54    00-00121B52
    # RP --- 01:239700 18:009874 --:------ 000C 018 07-08-001099C3 07-08-001099C5 07-08-001099BF
    # RP --- 01:059885 18:010642 --:------ 000C 016 00-00-0011EDAA    00-0011ED92    00-0011EDA0

    devs = (
        [_parser(payload[:2] + payload[i : i + 10]) for i in range(2, len(payload), 10)]
        if is_short_000C(payload)
        else [_parser(payload[i : i + 12]) for i in range(0, len(payload), 12)]
    )

    return {
        **result,
        SZ_DEVICES: [k for d in devs for k, v in d.items() if v != "7F"],
    }


@parser_decorator  # unknown_000e, from STA
def parser_000e(payload, msg) -> dict:
    assert payload in ("000000", "000014"), _INFORM_DEV_MSG

    return {
        SZ_PAYLOAD: payload,
    }


@parser_decorator  # rf_check
def parser_0016(payload, msg) -> dict:
    # TODO: does 0016 include parent_idx?, but RQ/07:/0000?
    # RQ --- 22:060293 01:078710 --:------ 0016 002 0200
    # RP --- 01:078710 22:060293 --:------ 0016 002 021E
    # RQ --- 12:010740 01:145038 --:------ 0016 002 0800
    # RP --- 01:145038 12:010740 --:------ 0016 002 081E
    # RQ --- 07:031785 01:063844 --:------ 0016 002 0000
    # RP --- 01:063844 07:031785 --:------ 0016 002 002A

    if msg.verb == RQ:  # and msg.len == 1:  # TODO: some RQs have a payload
        return {}

    rf_value = int(payload[2:4], 16)
    return {
        "rf_strength": min(int(rf_value / 5) + 1, 5),
        "rf_value": rf_value,
    }


@parser_decorator  # language (of device/system)
def parser_0100(payload, msg) -> dict:
    if msg.verb == RQ and msg.len == 1:  # some RQs have a payload
        return {}

    return {
        SZ_LANGUAGE: str_from_hex(payload[2:6]),
        f"_{SZ_UNKNOWN}_0": payload[6:],
    }


@parser_decorator  # unknown_0150, from OTB
def parser_0150(payload, msg) -> dict:
    assert payload == "000000", _INFORM_DEV_MSG

    return {
        SZ_PAYLOAD: payload,
    }


@parser_decorator  # unknown_01d0, from a HR91 (when its buttons are pushed)
def parser_01d0(payload, msg) -> dict:
    # 23:57:28.869 045  W --- 04:000722 01:158182 --:------ 01D0 002 0003
    # 23:57:28.931 045  I --- 01:158182 04:000722 --:------ 01D0 002 0003
    # 23:57:31.581 048  W --- 04:000722 01:158182 --:------ 01E9 002 0003
    # 23:57:31.643 045  I --- 01:158182 04:000722 --:------ 01E9 002 0000
    # 23:57:31.749 050  W --- 04:000722 01:158182 --:------ 01D0 002 0000
    # 23:57:31.811 045  I --- 01:158182 04:000722 --:------ 01D0 002 0000

    assert payload[2:] in ("00", "03"), _INFORM_DEV_MSG
    return {
        f"{SZ_UNKNOWN}_0": payload[2:],
    }


@parser_decorator  # unknown_01e9, from a HR91 (when its buttons are pushed)
def parser_01e9(payload, msg) -> dict:
    # 23:57:31.581348 048  W --- 04:000722 01:158182 --:------ 01E9 002 0003
    # 23:57:31.643188 045  I --- 01:158182 04:000722 --:------ 01E9 002 0000

    assert payload[2:] in ("00", "03"), _INFORM_DEV_MSG
    return {
        f"{SZ_UNKNOWN}_0": payload[2:],
    }


@parser_decorator  # unknown_01ff, to/from a Itho Spider/Thermostat
def parser_01ff(payload, msg) -> dict:
    # see: https://github.com/zxdavb/ramses_rf/issues/73

    assert payload[:4] == "0080", f"{_INFORM_DEV_MSG} ({payload[:4]})"
    assert payload[12:14] == "00", f"{_INFORM_DEV_MSG} ({payload[12:14]})"
    assert payload[16:22] == "00143C", f"{_INFORM_DEV_MSG} ({payload[16:22]})"
    assert payload[26:30] == "0000", f"{_INFORM_DEV_MSG} ({payload[26:30]})"
    assert payload[34:46] == "80800280FF80", f"{_INFORM_DEV_MSG} ({payload[34:46]})"
    assert payload[48:] == "0000", f"{_INFORM_DEV_MSG} ({payload[48:]})"

    if msg.verb in (I_, RQ):  # from Spider thermostat to gateway
        assert payload[14:16] == "80", f"{_INFORM_DEV_MSG} ({payload[14:16]})"
        assert payload[22:26] == "2840", f"{_INFORM_DEV_MSG} ({payload[22:26]})"
        assert payload[30:34] == "0104", f"{_INFORM_DEV_MSG} ({payload[30:34]})"
        assert payload[46:48] == "07", f"{_INFORM_DEV_MSG} ({payload[46:48]})"

    if msg.verb in (RP, W_):  # from Spider gateway to thermostat
        assert payload[4:6] == "80", f"{_INFORM_DEV_MSG} ({payload[4:6]})"
        assert payload[6:8] == payload[8:10], f"{_INFORM_DEV_MSG} ({payload[8:10]})"
        assert payload[14:16] == "00", f"{_INFORM_DEV_MSG} ({payload[14:16]})"
        assert payload[22:26] == "8080", f"{_INFORM_DEV_MSG} ({payload[22:26]})"
        assert payload[30:34] == "3100", f"{_INFORM_DEV_MSG} ({payload[30:34]})"
        assert payload[46:48] == "04", f"{_INFORM_DEV_MSG} ({payload[46:48]})"

    return {
        "temperature": None if msg.verb in (RP, W_) else int(payload[4:6], 16) / 2,
        "setpoint_min": int(payload[6:8], 16) / 2,  # as: 22C9[2:6] and [6:10] ???
        "setpoint_max": None if msg.verb in (RP, W_) else int(payload[8:10], 16) / 2,
        "time_planning": not bool(int(payload[10:12], 16) & 1 << 6),
        "temp_adjusted": bool(int(payload[10:12], 16) & 1 << 5),
        "_flags_10": payload[10:12],  #
    }


@parser_decorator  # zone_schedule (fragment)
def parser_0404(payload, msg) -> dict:
    # Retreival of Zone schedule (NB: 200008)
    # RQ --- 30:185469 01:037519 --:------ 0404 007 00-200008-00-0100
    # RP --- 01:037519 30:185469 --:------ 0404 048 00-200008-29-0103-6E2...
    # RQ --- 30:185469 01:037519 --:------ 0404 007 00-200008-00-0203
    # RP --- 01:037519 30:185469 --:------ 0404 048 00-200008-29-0203-4FD...
    # RQ --- 30:185469 01:037519 --:------ 0404 007 00-200008-00-0303
    # RP --- 01:037519 30:185469 --:------ 0404 038 00-200008-1F-0303-C10...

    # Retreival of DHW schedule (NB: 230008)
    # RQ --- 30:185469 01:037519 --:------ 0404 007 00-230008-00-0100
    # RP --- 01:037519 30:185469 --:------ 0404 048 00-230008-29-0103-618...
    # RQ --- 30:185469 01:037519 --:------ 0404 007 00-230008-00-0203
    # RP --- 01:037519 30:185469 --:------ 0404 048 00-230008-29-0203-ED6...
    # RQ --- 30:185469 01:037519 --:------ 0404 007 00-230008-00-0303
    # RP --- 01:037519 30:185469 --:------ 0404 014 00-230008-07-0303-13F...

    # Write a Zone schedule...
    # .W --- 30:042165 01:076010 --:------ 0404 048 08-200808-29-0104-688...
    # .I --- 01:076010 30:042165 --:------ 0404 007 08-200808-29-0104
    # .W --- 30:042165 01:076010 --:------ 0404 048 08-200808-29-0204-007...
    # .I --- 01:076010 30:042165 --:------ 0404 007 08-200808-29-0204
    # .W --- 30:042165 01:076010 --:------ 0404 048 08-200808-29-0304-8DD...
    # .I --- 01:076010 30:042165 --:------ 0404 007 08-200808-29-0304
    # .W --- 30:042165 01:076010 --:------ 0404 048 08-200808-11-0404-970...
    # .I --- 01:076010 30:042165 --:------ 0404 007 08-200808-11-0400

    # RP --- 01:145038 18:013393 --:------ 0404 007 00-230008-00-01FF  # no schedule

    assert payload[4:6] in ("00", payload[:2]), _INFORM_DEV_MSG

    if int(payload[8:10], 16) * 2 != (frag_length := len(payload[14:])) and (
        msg.verb != I_ or frag_length != 0
    ):
        raise InvalidPayloadError(f"Incorrect fragment length: 0x{payload[8:10]}")

    if msg.verb == RQ:  # have a ctx: idx|frag_idx
        return {
            SZ_FRAG_NUMBER: int(payload[10:12], 16),
            SZ_TOTAL_FRAGS: None if payload[12:14] == "00" else int(payload[12:14], 16),
        }

    if msg.verb == I_:  # have a ctx: idx|frag_idx
        return {
            SZ_FRAG_NUMBER: int(payload[10:12], 16),
            SZ_TOTAL_FRAGS: int(payload[12:14], 16),
            SZ_FRAG_LENGTH: None if payload[8:10] == "00" else int(payload[8:10], 16),
        }

    if payload[12:14] == FF:
        return {
            SZ_FRAG_NUMBER: int(payload[10:12], 16),
            SZ_TOTAL_FRAGS: None,
        }

    return {
        SZ_FRAG_NUMBER: int(payload[10:12], 16),
        SZ_TOTAL_FRAGS: int(payload[12:14], 16),
        SZ_FRAG_LENGTH: None if payload[8:10] == "FF" else int(payload[8:10], 16),
        SZ_FRAGMENT: payload[14:],
    }


@parser_decorator  # system_fault
def parser_0418(payload, msg) -> dict:
    # RP --- 01:145038 18:013393 --:------ 0418 022 000000B006F604000000711607697FFFFF7000348A86  # COMMS FAULT, CHANGEOVER
    # RP --- 01:145038 18:013393 --:------ 0418 022 000000B0000000000000000000007FFFFF7000000000  # noqa: E501
    # RP --- 01:145038 18:013393 --:------ 0418 022 000036B0010000000000108000007FFFFF7000000000  # noqa: E501
    # RP --- 01:145038 18:013393 --:------ 0418 022 000000B00401010000008694A3CC7FFFFF70000ECC8A  # noqa: E501
    # .I --- 01:037519 --:------ 01:037519 0418 022 000000B0050000000000239581877FFFFF7000000001  # Evotouch Battery Error  # noqa: E501
    # RP --- 01:037519 18:140805 --:------ 0418 022 004024B0060006000000CB94A112FFFFFF70007AD47D  # noqa: E501
    #                                                 0     0   1     1            3        3
    #                                                 2     8   2     8            0        8

    # assert int(payload[4:6], 16) < 64, f"Unexpected log_idx: 0x{payload[4:6]}"

    if dts_from_hex(payload[18:30]) is None:  # a null log entry
        return {"log_entry": None}

    try:
        assert payload[2:4] in FAULT_STATE, f"fault state: {payload[2:4]}"
        assert payload[8:10] in FAULT_TYPE, f"fault type: {payload[8:10]}"
        assert payload[12:14] in FAULT_DEVICE_CLASS, f"device class: {payload[12:14]}"
        # 1C: 'Comms fault, Actuator': seen with boiler relays
        assert int(payload[10:12], 16) < 16 or (
            payload[10:12] in ("1C", F6, F9, FA, FC)
        ), f"domain id: {payload[10:12]}"
    except AssertionError as exc:
        _LOGGER.warning(
            f"{msg!r} < {_INFORM_DEV_MSG} ({exc}), with a photo of your fault log"
        )

    result = {
        "timestamp": dts_from_hex(payload[18:30]),
        "state": FAULT_STATE.get(payload[2:4], payload[2:4]),
        "type": FAULT_TYPE.get(payload[8:10], payload[8:10]),
        SZ_DEVICE_CLASS: FAULT_DEVICE_CLASS.get(payload[12:14], payload[12:14]),
    }

    if payload[10:12] == FC and result[SZ_DEVICE_CLASS] == SZ_ACTUATOR:
        result[SZ_DEVICE_CLASS] = DEV_ROLE_MAP[DEV_ROLE.APP]  # actual evohome UI
    elif payload[10:12] == FA and result[SZ_DEVICE_CLASS] == SZ_ACTUATOR:
        result[SZ_DEVICE_CLASS] = DEV_ROLE_MAP[DEV_ROLE.HTG]  # speculative
    elif payload[10:12] == F9 and result[SZ_DEVICE_CLASS] == SZ_ACTUATOR:
        result[SZ_DEVICE_CLASS] = DEV_ROLE_MAP[DEV_ROLE.HT1]  # speculative

    if payload[12:14] != "00":  # TODO: Controller
        key_name = SZ_ZONE_IDX if int(payload[10:12], 16) < 16 else SZ_DOMAIN_ID
        result.update({key_name: payload[10:12]})

    if payload[38:] == "000002":  # "00:000002 for Unknown?
        result.update({SZ_DEVICE_ID: None})
    elif payload[38:] not in ("000000", "000001"):  # "00:000001 for Controller?
        result.update({SZ_DEVICE_ID: hex_id_to_dev_id(payload[38:])})

    result.update(
        {
            f"_{SZ_UNKNOWN}_3": payload[6:8],  # B0 ?priority
            f"_{SZ_UNKNOWN}_7": payload[14:18],  # 0000
            f"_{SZ_UNKNOWN}_15": payload[30:38],  # FFFF7000/1/2
        }
    )

    return {"log_entry": [v for k, v in result.items() if k != "log_idx"]}


@parser_decorator  # unknown_042f, from STA, VMS
def parser_042f(payload, msg) -> dict:
    # .I --- 34:064023 --:------ 34:064023 042F 008 00-0000-0023-0023-F5
    # .I --- 34:064023 --:------ 34:064023 042F 008 00-0000-0024-0024-F5
    # .I --- 34:064023 --:------ 34:064023 042F 008 00-0000-0025-0025-F5
    # .I --- 34:064023 --:------ 34:064023 042F 008 00-0000-0026-0026-F5
    # .I --- 34:092243 --:------ 34:092243 042F 008 00-0001-0021-0022-01
    # .I   34:011469 --:------ 34:011469 042F 008 00-0001-0003-0004-BC

    # .I --- 32:168090 --:------ 32:168090 042F 009 00-0000100F00105050
    # .I --- 32:166025 --:------ 32:166025 042F 009 00-050E0B0C00111470

    return {
        "counter_1": f"0x{payload[2:6]}",
        "counter_3": f"0x{payload[6:10]}",
        "counter_5": f"0x{payload[10:14]}",
        f"{SZ_UNKNOWN}_7": f"0x{payload[14:]}",
    }


@parser_decorator  # TODO: unknown_0b04, from THM (only when its a CTL?)
def parser_0b04(payload, msg) -> dict:
    # .I --- --:------ --:------ 12:207082 0B04 002 00C8  # batch of 3, every 24h

    return {
        f"{SZ_UNKNOWN}_1": payload[2:],
    }


@parser_decorator  # mixvalve_config (zone), FAN
def parser_1030(payload, msg) -> dict:
    # .I --- 01:145038 --:------ 01:145038 1030 016 0A-C80137-C9010F-CA0196-CB0100-CC0101
    # .I --- --:------ --:------ 12:144017 1030 016 01-C80137-C9010F-CA0196-CB010F-CC0101
    # RP --- 32:155617 18:005904 --:------ 1030 007 00-200100-21011F

    def _parser(seqx) -> dict:
        assert seqx[2:4] == "01", seqx[2:4]

        param_name = {
            "20": "unknown_20",  # HVAC
            "21": "unknown_21",  # HVAC
            "C8": "max_flow_setpoint",  # 55 (0-99) C
            "C9": "min_flow_setpoint",  # 15 (0-50) C
            "CA": "valve_run_time",  # 150 (0-240) sec, aka actuator_run_time
            "CB": "pump_run_time",  # 15 (0-99) sec
            "CC": "boolean_cc",  # ?boolean?
        }[seqx[:2]]

        return {param_name: int(seqx[4:], 16)}

    assert (msg.len - 1) / 3 in (2, 5), msg.len
    # assert payload[30:] in ("00", "01"), payload[30:]

    params = [_parser(payload[i : i + 6]) for i in range(2, len(payload), 6)]
    return {k: v for x in params for k, v in x.items()}


@parser_decorator  # device_battery (battery_state)
def parser_1060(payload, msg) -> dict:
    """Return the battery state.

    Some devices (04:) will also report battery level.
    """
    # 06:48:23.948 049  I --- 12:010740 --:------ 12:010740 1060 003 00FF01
    # 16:18:43.515 051  I --- 12:010740 --:------ 12:010740 1060 003 00FF00
    # 16:14:44.180 054  I --- 04:056057 --:------ 04:056057 1060 003 002800
    # 17:34:35.460 087  I --- 04:189076 --:------ 01:145038 1060 003 026401

    assert msg.len == 3, msg.len
    assert payload[4:6] in ("00", "01")

    return {
        "battery_low": payload[4:] == "00",
        "battery_level": percent_from_hex(payload[2:4]),
    }


@parser_decorator  # max_ch_setpoint (supply high limit)
def parser_1081(payload, msg) -> dict:
    return {SZ_SETPOINT: temp_from_hex(payload[2:])}


@parser_decorator  # unknown_1090 (non-Evohome, e.g. ST9520C)
def parser_1090(payload, msg) -> dict:
    # 14:08:05.176 095 RP --- 23:100224 22:219457 --:------ 1090 005 007FFF01F4
    # 18:08:05.809 095 RP --- 23:100224 22:219457 --:------ 1090 005 007FFF01F4

    # this is an educated guess
    assert msg.len == 5, _INFORM_DEV_MSG
    assert int(payload[:2], 16) < 2, _INFORM_DEV_MSG

    return {
        f"{SZ_TEMPERATURE}_0": temp_from_hex(payload[2:6]),
        f"{SZ_TEMPERATURE}_1": temp_from_hex(payload[6:10]),
    }


@parser_decorator  # unknown_1098, from OTB
def parser_1098(payload, msg) -> dict:
    assert payload == "00C8", _INFORM_DEV_MSG

    return {
        f"_{SZ_PAYLOAD}": payload,
        f"_{SZ_VALUE}": {"00": False, "C8": True}.get(
            payload[2:], percent_from_hex(payload[2:])
        ),
    }


@parser_decorator  # dhw (cylinder) params  # FIXME: a bit messy
def parser_10a0(payload, msg) -> dict:
    # RQ --- 07:045960 01:145038 --:------ 10A0 006 00-1087-00-03E4  # RQ/RP, every 24h
    # RP --- 01:145038 07:045960 --:------ 10A0 006 00-109A-00-03E8
    # RP --- 10:048122 18:006402 --:------ 10A0 003 00-1B58

    # these may not be reliable...
    # RQ --- 01:136410 10:067219 --:------ 10A0 002 0000
    # RQ --- 07:017494 01:078710 --:------ 10A0 006 00-1566-00-03E4

    # RQ --- 07:045960 01:145038 --:------ 10A0 006 00-31FF-00-31FF  # null
    # RQ --- 07:045960 01:145038 --:------ 10A0 006 00-1770-00-03E8
    # RQ --- 07:045960 01:145038 --:------ 10A0 006 00-1374-00-03E4
    # RQ --- 07:030741 01:102458 --:------ 10A0 006 00-181F-00-03E4
    # RQ --- 07:036831 23:100224 --:------ 10A0 006 01-1566-00-03E4  # non-evohome

    # these from a RFG...
    # RQ --- 30:185469 01:037519 --:------ 0005 002 000E
    # RP --- 01:037519 30:185469 --:------ 0005 004 000E0300  # two DHW valves
    # RQ --- 30:185469 01:037519 --:------ 10A0 001 01 (01 )

    if msg.verb == RQ and msg.len == 1:  # some RQs have a payload (why?)
        # 045 RQ --- 07:045960 01:145038 --:------ 10A0 006 0013740003E4
        # 037 RQ --- 18:013393 01:145038 --:------ 10A0 001 00
        # 054 RP --- 01:145038 18:013393 --:------ 10A0 006 0013880003E8
        return {}

    assert msg.len in (1, 3, 6), msg.len  # OTB uses 3, evohome uses 6
    assert payload[:2] in ("00", "01"), payload[:2]  # can be two DHW valves/system

    result = {}
    if msg.len >= 2:
        setpoint = temp_from_hex(payload[2:6])  # 255 for OTB? iff no DHW?
        result = {SZ_SETPOINT: None if setpoint == 255 else setpoint}  # 30.0-85.0 C
    if msg.len >= 4:
        result["overrun"] = int(payload[6:8], 16)  # 0-10 minutes
    if msg.len >= 6:
        result["differential"] = temp_from_hex(payload[8:12])  # 1.0-10.0 C

    return result


@parser_decorator  # unknown_10b0, from OTB
def parser_10b0(payload, msg) -> dict:
    assert payload == "0000", _INFORM_DEV_MSG

    return {
        f"_{SZ_PAYLOAD}": payload,
        f"_{SZ_VALUE}": {"00": False, "C8": True}.get(
            payload[2:], percent_from_hex(payload[2:])
        ),
    }


@parser_decorator  # filter_change, HVAC
def parser_10d0(payload, msg) -> dict:
    # 2022-07-03T22:52:34.571579 045  W --- 37:171871 32:155617 --:------ 10D0 002 00FF
    # 2022-07-03T22:52:34.596526 066  I --- 32:155617 37:171871 --:------ 10D0 006 0047B44F0000
    # then...
    # 2022-07-03T23:14:23.854089 000 RQ --- 37:155617 32:155617 --:------ 10D0 002 0000
    # 2022-07-03T23:14:23.876088 084 RP --- 32:155617 37:155617 --:------ 10D0 006 00B4B4C80000

    # 00-FF resets the counter, 00-47-B4-4F-0000 is the value (71 180 79).
    # Default is 180 180 200. The returned value is the amount of days (180),
    # total amount of days till change (180), percentage (200)

    if msg.verb == W_:
        result = {"reset_counter": payload[2:4] == "FF"}
    else:
        result = {"days_remaining": int(payload[2:4], 16)}

    if msg.len >= 3:
        result.update({"days_lifetime": int(payload[4:6], 16)})
    if msg.len >= 4:
        result.update({"percent_remaining": percent_from_hex(payload[6:8])})

    return result


@parser_decorator  # device_info
def parser_10e0(payload, msg) -> dict:
    if payload == "00":  # some HVAC devices wil RP|10E0|00
        return {}

    assert msg.len in (19, 28, 29, 30, 36, 38), msg.len  # >= 19, msg.len

    payload = re.sub("(00)*$", "", payload)  # remove trailing 00s
    assert len(payload) >= 18 * 2

    # if DEV_MODE:  # TODO
    try:  # DEX
        check_signature(msg.src.type, payload[2:20])
    except ValueError as exc:
        _LOGGER.warning(
            f"{msg!r} < {_INFORM_DEV_MSG}, with the make/model of device: {msg.src} ({exc})"
        )

    description, _, unknown = payload[36:].partition("00")
    assert msg.verb == RP or not unknown, f"{unknown}"

    result = {
        "date_2": date_from_hex(payload[20:28]) or "0000-00-00",  # firmware?
        "date_1": date_from_hex(payload[28:36]) or "0000-00-00",  # hardware?
        # "manufacturer_group": payload[2:6],  # 0001/0002
        "manufacturer_sub_id": payload[6:8],
        "product_id": payload[8:10],  # if CH/DHW: matches device_type (sometimes)
        # "software_ver_id": payload[10:12],
        # "list_ver_id": payload[12:14],  # if FF/01 is CH/DHW, then 01/FF
        "oem_code": payload[14:16],  # 00/FF is CH/DHW, 01/6x is HVAC
        # # "additional_ver_a": payload[16:18],
        # # "additional_ver_b": payload[18:20],
        "description": bytearray.fromhex(description).decode(),
    }
    if msg.verb == RP and unknown:  # TODO: why only OTBs do this?
        result[f"_{SZ_UNKNOWN}"] = unknown
    return result


@parser_decorator  # device_id
def parser_10e1(payload, msg) -> dict:
    return {SZ_DEVICE_ID: hex_id_to_dev_id(payload[2:])}


@parser_decorator  # unknown_10e2 - HVAC
def parser_10e2(payload, msg) -> dict:
    # .I --- --:------ --:------ 20:231151 10E2 003 00AD74  # every 2 minutes

    assert payload[:2] == "00", _INFORM_DEV_MSG
    assert len(payload) == 6, _INFORM_DEV_MSG

    return {
        "counter": int(payload[2:], 16),
    }


@parser_decorator  # tpi_params (domain/zone/device)  # FIXME: a bit messy
def parser_1100(payload, msg) -> dict:
    def complex_idx(seqx) -> dict:
        return {SZ_DOMAIN_ID: seqx} if seqx[:1] == "F" else {}  # only FC

    if msg.src.type == DEV_TYPE_MAP.JIM:  # Honeywell Japser, DEX
        assert msg.len == 19, msg.len
        return {
            "ordinal": f"0x{payload[2:8]}",
            "blob": payload[8:],
        }

    if msg.verb == RQ and msg.len == 1:  # some RQs have a payload (why?)
        return complex_idx(payload[:2])

    assert int(payload[2:4], 16) / 4 in range(1, 13), payload[2:4]
    assert int(payload[4:6], 16) / 4 in range(1, 31), payload[4:6]
    assert int(payload[6:8], 16) / 4 in range(0, 16), payload[6:8]

    # for:             TPI              // heatpump
    #  - cycle_rate:   6 (3, 6, 9, 12)  // ?? (1-9)
    #  - min_on_time:  1 (1-5)          // ?? (1, 5, 10,...30)
    #  - min_off_time: 1 (1-?)          // ?? (0, 5, 10, 15)

    def _parser(seqx) -> dict:
        return {
            "cycle_rate": int(int(payload[2:4], 16) / 4),  # cycles/hour
            "min_on_time": int(payload[4:6], 16) / 4,  # min
            "min_off_time": int(payload[6:8], 16) / 4,  # min
            f"_{SZ_UNKNOWN}_0": payload[8:10],  # always 00, FF?
        }

    result = _parser(payload)

    if msg.len > 5:
        assert (
            payload[10:14] == "7FFF" or 1.5 <= temp_from_hex(payload[10:14]) <= 3.0
        ), f"unexpected value for PBW: {payload[10:14]}"

        result.update(
            {
                "proportional_band_width": temp_from_hex(payload[10:14]),
                f"_{SZ_UNKNOWN}_1": payload[14:],  # always 01?
            }
        )

    return {
        **complex_idx(payload[:2]),
        **result,
    }


@parser_decorator  # unknown_11f0, from heatpump relay
def parser_11f0(payload, msg) -> dict:
    assert payload == "000009000000000000", _INFORM_DEV_MSG

    return {
        SZ_PAYLOAD: payload,
    }


@parser_decorator  # dhw cylinder temperature
def parser_1260(payload, msg) -> dict:
    return {SZ_TEMPERATURE: temp_from_hex(payload[2:])}


@parser_decorator  # outdoor humidity
def parser_1280(payload, msg) -> dict:
    # educated guess - this packet never seen in the wild

    rh = percent_from_hex(payload[2:4], high_res=False)
    if msg.len == 2:
        return {SZ_OUTDOOR_HUMIDITY: rh}

    return {
        SZ_OUTDOOR_HUMIDITY: rh,
        SZ_TEMPERATURE: temp_from_hex(payload[4:8]),
        "dewpoint_temp": temp_from_hex(payload[8:12]),
    }


@parser_decorator  # outdoor temperature
def parser_1290(payload, msg) -> dict:
    # evohome responds to an RQ
    return {SZ_TEMPERATURE: temp_from_hex(payload[2:])}


@parser_decorator  # co2_level
def parser_1298(payload, msg) -> dict:
    # .I --- 37:258565 --:------ 37:258565 1298 003 0007D0
    FAULT_CODES_CO2 = {
        "80": "sensor short circuit",
        "81": "sensor open",
        "83": "sensor value too high",
        "84": "sensor value too low",
        "85": "sensor unreliable",
    }
    if fault := FAULT_CODES_CO2.get(payload[:2]):
        return {"sensor_fault": fault}

    return {SZ_CO2_LEVEL: double_from_hex(payload[2:])}


@parser_decorator  # indoor_humidity
def parser_12a0(payload, msg) -> dict:
    FAULT_CODES_RHUM = {
        "EF": "sensor not available",
        "F0": "sensor short circuit",
        "F1": "sensor open",
        "F2": "sensor not available",
        "F3": "sensor value too high",
        "F4": "sensor value too low",
        "F5": "sensor unreliable",
    }  # relative humidity sensor

    assert payload[2:4] in FAULT_CODES_RHUM or int(payload[2:4], 16) <= 100
    if fault := FAULT_CODES_RHUM.get(payload[2:4]):
        return {"sensor_fault": fault}

    # FAULT_CODES_TEMP = {
    #     "7F": "sensor not available",
    #     "80": "sensor short circuit",
    #     "81": "sensor open",
    #     "82": "sensor not available",
    #     "83": "sensor value too high",
    #     "84": "sensor value too low",
    #     "85": "sensor unreliable",
    # }
    # assert payload[4:6] in FAULT_CODES_TEMP or ...
    # if (fault := FAULT_CODES_TEMP.get(payload[2:4])):
    #     return {"sensor_fault": fault}

    rh = percent_from_hex(payload[2:4], high_res=False)
    if msg.len == 2:
        return {SZ_INDOOR_HUMIDITY: rh}

    return {
        SZ_INDOOR_HUMIDITY: rh,
        SZ_TEMPERATURE: temp_from_hex(payload[4:8]),
        "dewpoint_temp": temp_from_hex(payload[8:12]),
    }


@parser_decorator  # window_state (of a device/zone)
def parser_12b0(payload, msg) -> dict:
    assert payload[2:] in ("0000", "C800", "FFFF"), payload[2:]  # "FFFF" means N/A

    return {
        SZ_WINDOW_OPEN: bool_from_hex(payload[2:4]),
    }


@parser_decorator  # displayed temperature (on a TR87RF bound to a RFG100)
def parser_12c0(payload, msg) -> dict:
    if payload[2:4] == "80":
        temp = None
    elif payload[4:] == "00":  # units are 1.0 F
        temp = int(payload[2:4], 16)
    else:  # if payload[4:] == "01":  # units are 0.5 C
        temp = int(payload[2:4], 16) / 2

    return {
        SZ_TEMPERATURE: temp,
        "units": {"00": "Fahrenheit", "01": "Celsius"}[payload[4:6]],
        f"_{SZ_UNKNOWN}_6": payload[6:],
    }


@parser_decorator  # air_quality, HVAC
def parser_12c8(payload, msg) -> dict:
    # 04:50:01.616 080  I --- 37:261128 --:------ 37:261128 31DA 029 00A740-05133AEF7FFF7FFF7FFF7FFFF808EF1805000000EFEF7FFF7FFF  # noqa: E501
    # 04:50:01.717 078  I --- 37:261128 --:------ 37:261128 12C8 003 00A740
    # 04:50:31.443 078  I --- 37:261128 --:------ 37:261128 31DA 029 007A40-05993AEF7FFF7FFF7FFF7FFFF808EF1807000000EFEF7FFF7FFF  # noqa: E501
    # 04:50:31.544 078  I --- 37:261128 --:------ 37:261128 12C8 003 007A40
    # 04:51:40.262 079  I --- 37:261128 --:------ 37:261128 31DA 029 009540-054B3AEF7FFF7FFF7FFF7FFFF808EF180E000000EFEF7FFF7FFF  # noqa: E501
    # 04:51:41.192 078  I --- 37:261128 --:------ 37:261128 12C8 003 009540

    return {
        SZ_AIR_QUALITY: percent_from_hex(payload[2:4]),  # 31DA[2:4]
        SZ_AIR_QUALITY_BASE: int(payload[4:6], 16),  # 31DA[4:6]
    }


@parser_decorator  # dhw_flow_rate
def parser_12f0(payload, msg) -> dict:
    return {"dhw_flow_rate": temp_from_hex(payload[2:])}


@parser_decorator  # ch_pressure
def parser_1300(payload, msg) -> dict:
    return {SZ_PRESSURE: temp_from_hex(payload[2:])}  # is 2's complement still


@parser_decorator  # programme_scheme, HVAC
def parser_1470(payload, msg) -> dict:
    # Seen on Orcon: see 1470, 1F70, 22B0

    SCHEDULE_SCHEME = {
        "9": "one_per_week",
        "A": "two_per_week",  # week_day, week_end
        "B": "one_each_day",  # seven_per_week (default?)
    }

    assert payload[8:10] == "80", _INFORM_DEV_MSG
    assert msg.verb == W_ or payload[4:8] == "0E60", _INFORM_DEV_MSG
    assert msg.verb == W_ or payload[10:] == "2A0108", _INFORM_DEV_MSG
    assert msg.verb != W_ or payload[4:] == "000080000000", _INFORM_DEV_MSG

    # schedule...
    # [2:3] - 1, every/all days, 1&6, weekdays/weekends, 1-7, each individual day
    # [3:4] - # setpoints/day (default 3)
    assert payload[2:3] in SCHEDULE_SCHEME and (
        payload[3:4] in ("2", "3", "4", "5", "6")
    ), _INFORM_DEV_MSG

    return {
        "scheme": SCHEDULE_SCHEME.get(payload[2:3], f"unknown_{payload[2:3]}"),
        "daily_setpoints": payload[3:4],
        f"_{SZ_VALUE}_4": payload[4:8],
        f"_{SZ_VALUE}_8": payload[8:10],
        f"_{SZ_VALUE}_10": payload[10:],
    }


@parser_decorator  # system_sync
def parser_1f09(payload, msg) -> dict:
    # 22:51:19.287 067  I --- --:------ --:------ 12:193204 1F09 003 010A69
    # 22:51:19.318 068  I --- --:------ --:------ 12:193204 2309 003 010866
    # 22:51:19.321 067  I --- --:------ --:------ 12:193204 30C9 003 0108C3

    assert msg.len == 3, f"length is {msg.len}, expecting 3"
    assert payload[:2] in ("00", "01", F8, FF)  # W/F8

    seconds = int(payload[2:6], 16) / 10
    next_sync = msg.dtm + td(seconds=seconds)

    return {
        "remaining_seconds": seconds,
        "_next_sync": dt.strftime(next_sync, "%H:%M:%S"),
    }


@parser_decorator  # dhw_mode
def parser_1f41(payload, msg) -> dict:
    # 053 RP --- 01:145038 18:013393 --:------ 1F41 006 00FF00FFFFFF  # no stored DHW
    assert payload[4:6] in ZON_MODE_MAP, f"{payload[4:6]} (0xjj)"
    assert (
        payload[4:6] == ZON_MODE_MAP.TEMPORARY or msg.len == 6
    ), f"{msg!r}: expected length 6"
    assert (
        payload[4:6] != ZON_MODE_MAP.TEMPORARY or msg.len == 12
    ), f"{msg!r}: expected length 12"
    assert (
        payload[6:12] == "FFFFFF"
    ), f"{msg!r}: expected FFFFFF instead of '{payload[6:12]}'"

    result = {SZ_MODE: ZON_MODE_MAP.get(payload[4:6])}
    if payload[2:4] != "FF":
        result["active"] = {"00": False, "01": True, "FF": None}[payload[2:4]]
    # if payload[4:6] == ZON_MODE_MAP.COUNTDOWN:
    #     result[SZ_UNTIL] = dtm_from_hex(payload[6:12])
    if payload[4:6] == ZON_MODE_MAP.TEMPORARY:
        result[SZ_UNTIL] = dtm_from_hex(payload[12:24])

    return result


@parser_decorator  # programme_config, HVAC
def parser_1f70(payload, msg) -> dict:
    # Seen on Orcon: see 1470, 1F70, 22B0

    try:
        assert payload[:2] == "00", f"expected 00, not {payload[:2]}"
        assert payload[2:4] in ("00", "01"), f"expected (00|01), not {payload[2:4]}"
        assert payload[4:8] == "0800", f"expected 0800, not {payload[4:8]}"
        assert payload[10:14] == "0000", f"expected 0000, not {payload[10:14]}"
        assert msg.verb in (RQ, W_) or payload[14:16] == "15"
        assert msg.verb in (I_, RP) or payload[14:16] == "00"
        assert msg.verb == RQ or payload[22:24] == "60"
        assert msg.verb != RQ or payload[22:24] == "00"
        assert msg.verb == RQ or payload[24:26] in ("E4", "E5", "E6"), _INFORM_DEV_MSG
        assert msg.verb == RP or payload[26:] == "000000"
        assert msg.verb != RP or payload[26:] == "008000"

    except AssertionError as exc:
        _LOGGER.warning(f"{msg!r} < {_INFORM_DEV_MSG} ({exc})")

        # assert int(payload[16:18], 16) < 7, _INFORM_DEV_MSG

    return {
        "day_idx": payload[16:18],  # depends upon 1470[3:4]?
        "setpoint_idx": payload[8:10],  # needs to be mod 1470[3:4]?
        "start_time": f"{int(payload[18:20], 16):02d}:{int(payload[20:22], 16):02d}",
        "fan_speed_wip": payload[24:26],  # # E4/E5/E6   / 00(RQ)
        f"_{SZ_VALUE}_02": payload[2:4],  # # 00/01      / 00(RQ)
        f"_{SZ_VALUE}_04": payload[4:8],  # # 0800
        f"_{SZ_VALUE}_10": payload[10:14],  # 0000
        f"_{SZ_VALUE}_14": payload[14:16],  # 15(RP,I)   / 00(RQ,W)
        f"_{SZ_VALUE}_22": payload[22:24],  # 60         / 00(RQ)
        f"_{SZ_VALUE}_26": payload[26:],  # # 008000(RP) / 000000(I/RQ/W)
    }


@parser_decorator  # rf_bind
def parser_1fc9(payload, msg) -> list:
    # .I --- 01:145038 --:------ 01:145038 1FC9 012 F6-2D49-06368E F6-1FC9-06368E

    # .I is missing?
    # .W --- 10:048122 01:145038 --:------ 1FC9 006 003EF028BBFA
    # .I --- 01:145038 10:048122 --:------ 1FC9 006 00FFFF06368E

    # .I --- 07:045960 --:------ 07:045960 1FC9 012 0012601CB388001FC91CB388
    # .W --- 01:145038 07:045960 --:------ 1FC9 006 0010A006368E
    # .I --- 07:045960 01:145038 --:------ 1FC9 006 0012601CB388

    # .I --- 01:145038 --:------ 01:145038 1FC9 018 FA000806368EFC3B0006368EFA1FC906368E
    # .W --- 13:081807 01:145038 --:------ 1FC9 006 003EF0353F8F
    # .I --- 01:145038 13:081807 --:------ 1FC9 006 00FFFF06368E

    # this is an array of codes
    # 049  I --- 01:145038 --:------ 01:145038 1FC9 018 07-0008-06368E FC-3B00-06368E                07-1FC9-06368E  # noqa: E501
    # 047  I --- 01:145038 --:------ 01:145038 1FC9 018 FA-0008-06368E FC-3B00-06368E                FA-1FC9-06368E  # noqa: E501
    # 065  I --- 01:145038 --:------ 01:145038 1FC9 024 FC-0008-06368E FC-3150-06368E FB-3150-06368E FC-1FC9-06368E  # noqa: E501

    # HW valve binding:
    # 063  I --- 01:145038 --:------ 01:145038 1FC9 018 FA-0008-06368E FC-3B00-06368E FA-1FC9-06368E  # noqa: E501
    # CH valve binding:
    # 071  I --- 01:145038 --:------ 01:145038 1FC9 018 F9-0008-06368E FC-3B00-06368E F9-1FC9-06368E  # noqa: E501
    # ZoneValve zone binding
    # 045  W --- 13:106039 01:145038 --:------ 1FC9 012 00-3EF0-359E37 00-3B00-359E37
    # DHW binding..
    # 045  W --- 13:163733 01:145038 --:------ 1FC9 012 00-3EF0-367F95 00-3B00-367F95

    # 049  I --- 01:145038 --:------ 01:145038 1FC9 018 F9-0008-06368E FC-3B00-06368E F9-1FC9-06368E  # noqa: E501

    # the new (heatpump-aware) BDR91:
    # 045 RP --- 13:035462 18:013393 --:------ 1FC9 018 00-3EF0-348A86 00-11F0-348A86 90-7FE1-DD6ABD  # noqa: E501

    def _parser(seqx) -> list:
        if seqx[:2] not in ("90",):
            assert seqx[6:] == payload[6:12]  # all with same controller
        if seqx[:2] not in (
            "63",
            "67",
            "6C",
            "90",
            F6,
            F9,
            FA,
            FB,
            FC,
            FF,
        ):  # or: not in DOMAIN_TYPE_MAP: ??
            assert int(seqx[:2], 16) < 16
        return [seqx[:2], seqx[2:6], hex_id_to_dev_id(seqx[6:])]

    if msg.verb == I_ and msg.src is msg.dst:
        bind_step = "offer"
    elif msg.verb == W_ and msg.src is not msg.dst:
        bind_step = "accept"
    elif msg.verb == I_:
        bind_step = "confirm"  # payload could be "00"
    else:
        bind_step = None  # unknown

    if payload == "00":
        return {"phase": bind_step, SZ_BINDINGS: []}

    assert msg.len >= 6 and msg.len % 6 == 0, msg.len  # assuming not RQ
    assert msg.verb in (I_, W_, RP), msg.verb  # devices will respond to a RQ!
    # assert (
    #     msg.src.id == hex_id_to_dev_id(payload[6:12])
    # ), f"{payload[6:12]} ({hex_id_to_dev_id(payload[6:12])})"  # NOTE: use_regex
    bindings = [
        _parser(payload[i : i + 12])
        for i in range(0, len(payload), 12)
        # if payload[i : i + 2] != "90"  # TODO: WIP, what is 90?
    ]
    return {"phase": bind_step, SZ_BINDINGS: bindings}


@parser_decorator  # unknown_1fca, HVAC?
def parser_1fca(payload, msg) -> list:
    # .W --- 30:248208 34:021943 --:------ 1FCA 009 00-01FF-7BC990-FFFFFF  # sent x2

    return {
        f"_{SZ_UNKNOWN}_0": payload[:2],
        f"_{SZ_UNKNOWN}_1": payload[2:6],
        "device_id_0": hex_id_to_dev_id(payload[6:12]),
        "device_id_1": hex_id_to_dev_id(payload[12:]),
    }


@parser_decorator  # unknown_1fd0, from OTB
def parser_1fd0(payload, msg) -> dict:
    assert payload == "0000000000000000", _INFORM_DEV_MSG

    return {
        SZ_PAYLOAD: payload,
    }


@parser_decorator  # opentherm_sync, otb_sync
def parser_1fd4(payload, msg) -> dict:
    return {"ticker": int(payload[2:], 16)}


@parser_decorator  # WIP: unknown, HVAC
def parser_2210(payload, msg) -> dict:
    # RP --- 32:153258 18:005904 --:------ 2210 042 00FF 00FFFFFF0000000000FFFFFFFFFF 00FFFFFF0000000000FFFFFFFFFF FFFFFF000000000000000800
    # RP --- 32:153258 18:005904 --:------ 2210 042 00FF 00FFFF960000000003FFFFFFFFFF 00FFFF960000000003FFFFFFFFFF FFFFFF000000000000000800

    assert payload in (
        "00FF" + "00FFFFFF0000000000FFFFFFFFFF" * 2 + "FFFFFF000000000000000800",
        "00FF" + "00FFFF960000000003FFFFFFFFFF" * 2 + "FFFFFF000000000000000800",
    ), _INFORM_DEV_MSG

    return {}


@parser_decorator  # now_next_setpoint - Programmer/Hometronics
def parser_2249(payload, msg) -> dict:
    # see: https://github.com/jrosser/honeymon/blob/master/decoder.cpp#L357-L370
    # .I --- 23:100224 --:------ 23:100224 2249 007 00-7EFF-7EFF-FFFF

    def _parser(seqx) -> dict:
        minutes = int(seqx[10:], 16)
        next_setpoint = msg.dtm + td(minutes=minutes)
        return {
            "setpoint_now": temp_from_hex(seqx[2:6]),
            "setpoint_next": temp_from_hex(seqx[6:10]),
            "minutes_remaining": minutes,
            "_next_setpoint": dt.strftime(next_setpoint, "%H:%M:%S"),
        }

    # the ST9520C can support two heating zones, so: msg.len in (7, 14)?
    if msg._has_array:
        return [
            {
                SZ_ZONE_IDX: payload[i : i + 2],
                **_parser(payload[i + 2 : i + 14]),
            }
            for i in range(0, len(payload), 14)
        ]

    return _parser(payload)


@parser_decorator  # program_enabled, HVAC
def parser_22b0(payload, msg) -> dict:
    # Seen on Orcon: see 1470, 1F70, 22B0

    # .W --- 37:171871 32:155617 --:------ 22B0 002 0005  # enable
    # .I --- 32:155617 37:171871 --:------ 22B0 002 0005

    # .W --- 37:171871 32:155617 --:------ 22B0 002 0006  # disable
    # .I --- 32:155617 37:171871 --:------ 22B0 002 0006

    return {
        "enabled": {"06": False, "05": True}.get(payload[2:4]),
    }


@parser_decorator  # ufh_setpoint, TODO: max length = 24?
def parser_22c9(payload, msg) -> list:
    # .I --- 02:001107 --:------ 02:001107 22C9 024 00-0834-0A28-01-0108340A2801-0208340A2801-0308340A2801  # noqa: E501
    # .I --- 02:001107 --:------ 02:001107 22C9 006 04-0834-0A28-01

    # .I --- 21:064743 --:------ 21:064743 22C9 006 00-07D0-0834-02
    # .W --- 21:064743 02:250708 --:------ 22C9 006 03-07D0-0834-02
    # .I --- 02:250708 21:064743 --:------ 22C9 008 03-07D0-7FFF-02-02-03
    # .I --- 02:250704 21:033160 --:------ 22C9 008 03-07D0-7FFF-01-01-03
    def _parser(seqx) -> dict:
        assert seqx[10:] in ("01", "02"), f"is {seqx[10:]}, expecting 01/02"

        return {
            "temp_low": temp_from_hex(seqx[2:6]),
            "temp_high": temp_from_hex(seqx[6:10]),
            f"_{SZ_UNKNOWN}_0": seqx[10:],
        }

    if msg._has_array:
        return [
            {
                SZ_UFH_IDX: payload[i : i + 2],
                **_parser(payload[i : i + 12]),
            }
            for i in range(0, len(payload), 12)
        ]

    return _parser(payload[:12])  # TODO: [12:]


@parser_decorator  # unknown_22d0, HVAC system switch?
def parser_22d0(payload, msg) -> dict:
    # When closing H/C contact (or enabling cooling mode with buttons when H/C contact is closed) on HCE80 it sends following packet:
    # .I --- 02:044994 --:------ 02:044994 22D0 004 0010000A < AssertionError…

    # When H/C contact is opened, it send the following packet (although this packet is not transmitted, when cooling mode is disabled with buttons):
    # .I --- 02:044994 --:------ 02:044994 22D0 004 0000000A < AssertionError…

    # .I --- 02:001107 --:------ 02:001107 22D0 004 00000002           # a UFC

<<<<<<< HEAD
    # HVAC devices: 21: Itho Spider, 02: Itho Autotemp heating valve
    # .W --- 21:064743 02:250708 --:------ 22D0 008 0314001E-14030020  # likely not an array
    # .I --- 02:250708 21:064743 --:------ 22D0 004 03130000           # response to above
    # .I --- 02:250708 --:------ 02:250708 22D0 004 00130000           # sends 3x, 1s apart, no idx

    # 008 03-02-001E14030020  # WPU off/standby
    # 008 03-04-001E14030020  # WPU heating mode
    # 008 03-12-001E14030020  # WPU cooling mode
=======
    # .W --- 21:064743 02:250708 --:------ 22D0 008 0314001E-14030020
    # .I --- 02:250708 21:064743 --:------ 22D0 004 03130000
    # .I --- 02:250708 --:------ 02:250708 22D0 004 00130000          # sends 3x, 1s apart
    # .I --- 02:250704 21:033160 --:------ 22D0 004 03010000          # UFC to spider 
    # .I --- 02:250704 --:------ 02:250704 22D0 004 00010000          # 3 times 1s apart

    assert payload in (
        "00000002",
        "00010000",
        "00130000",
        "03130000",
        "03010000",
        "0302001E14030020",
        "0304001E14030020",
        "0312001E14030020",
        "0314001E14030020",
    ), _INFORM_DEV_MSG
>>>>>>> f0cc0d29

    def _parser(seqx) -> dict:
        # assert seqx[2:4] in ("00", "03", "10", "13", "14"), _INFORM_DEV_MSG
        assert seqx[4:6] == "00", _INFORM_DEV_MSG
        return {
            "idx": seqx[:2],
            "cool_mode": bool(int(seqx[2:4]) & 0x10),
            "_flags": flag8_from_hex(seqx[2:4]),
            "_unknown": payload[4:],
        }

    if len(payload) > 8:
        return [_parser(payload[x : x + 8]) for x in range(0, len(payload), 8)]
    return _parser(payload)


@parser_decorator  # desired boiler setpoint
def parser_22d9(payload, msg) -> dict:
    return {SZ_SETPOINT: temp_from_hex(payload[2:6])}


@parser_decorator  # WIP: unknown, HVAC
def parser_22e0(payload, msg) -> dict:
    # RP --- 32:155617 18:005904 --:------ 22E0 004 00-34-A0-1E
    # RP --- 32:153258 18:005904 --:------ 22E0 004 00-64-A0-1E
    def _parser(seqx) -> dict:
        assert int(seqx, 16) <= 200 or seqx == "E6"  # only for 22E0, not 22E5/22E9
        return int(seqx, 16) / 200

    try:
        return {
            f"percent_{i}": percent_from_hex(payload[i : i + 2])
            for i in range(2, len(payload), 2)
        }
    except ValueError:
        return {
            "percent_2": percent_from_hex(payload[2:4]),
            "percent_4": _parser(payload[4:6]),
            "percent_6": percent_from_hex(payload[6:8]),
        }


@parser_decorator  # WIP: unknown, HVAC
def parser_22e5(payload, msg) -> dict:
    # RP --- 32:153258 18:005904 --:------ 22E5 004 00-96-C8-14
    # RP --- 32:155617 18:005904 --:------ 22E5 004 00-72-C8-14

    return parser_22e0(payload, msg)


@parser_decorator  # WIP: unknown, HVAC
def parser_22e9(payload, msg) -> dict:
    # RP --- 32:153258 18:005904 --:------ 22E9 004 00C8C814
    # RP --- 32:155617 18:005904 --:------ 22E9 004 008CC814

    return parser_22e0(payload, msg)


@parser_decorator  # fan_speed (switch_mode), HVAC
def parser_22f1(payload, msg) -> dict:
    # Orcon wireless remote 15RF
    # .I --- 37:171871 32:155617 --:------ 22F1 003 000007  # Absent mode  // Afwezig (absence mode, aka: weg/away) - low & doesn't respond to sensors
    # .I --- 37:171871 32:155617 --:------ 22F1 003 000107  # Mode 1: Low  // Stand 1 (position low)
    # .I --- 37:171871 32:155617 --:------ 22F1 003 000207  # Mode 2: Med  // Stand 2 (position med)
    # .I --- 37:171871 32:155617 --:------ 22F1 003 000307  # Mode 3: High // Stand 3 (position high)
    # .I --- 37:171871 32:155617 --:------ 22F1 003 000407  # Auto
    # .I --- 37:171871 32:155617 --:------ 22F1 003 000507  # Auto
    # .I --- 37:171871 32:155617 --:------ 22F1 003 000607  # Party/boost
    # .I --- 37:171871 32:155617 --:------ 22F1 003 000707  # Off

    # .I 015 --:------ --:------ 39:159057 22F1 003 000004  # TBA: off/standby?
    # .I 015 --:------ --:------ 39:159057 22F1 003 000104  # TBA: trickle/min-speed?
    # .I 015 --:------ --:------ 39:159057 22F1 003 000204  # low
    # .I 016 --:------ --:------ 39:159057 22F1 003 000304  # medium
    # .I 017 --:------ --:------ 39:159057 22F1 003 000404  # high (aka boost if timer)

    # Scheme x: 0|x standby/off, 1|x min, 2+|x rate as % of max (Itho?)
    # Scheme 4: 0|4 standby/off, 1|4 auto, 2|4 low, 3|4 med, 4|4 high/boost
    # Scheme 7: only seen 000[2345]07 -- ? off, auto, rate x/4, +3 others?
    # Scheme A: only seen 000[239A]0A -- Normal, Boost (purge), HeaterOff & HeaterAuto

    try:
        assert payload[0:2] in ("00", "63")
        assert not payload[4:] or int(payload[2:4], 16) <= int(
            payload[4:], 16
        ), "mode_idx > mode_max"
    except AssertionError as exc:
        _LOGGER.warning(f"{msg!r} < {_INFORM_DEV_MSG} ({exc})")

    if msg._addrs[0] == NON_DEV_ADDR:  # and payload[4:6] == "04":
        from .ramses import _22F1_MODE_ITHO as _22F1_FAN_MODE  # TODO: only if 04

        _22f1_mode_set = ("", "04")
        _22f1_scheme = "itho"

    # elif msg._addrs[0] == NON_DEV_ADDR:  # and payload[4:6] == "04":
    #     _22F1_FAN_MODE = {
    #         f"{x:02X}": f"speed_{x}" for x in range(int(payload[4:6], 16) + 1)
    #     } | {"00": "off"}

    #     _22f1_mode_set = (payload[4:6], )
    #     _22f1_scheme = "itho_2"

    elif payload[4:6] == "0A":
        from .ramses import _22F1_MODE_NUAIRE as _22F1_FAN_MODE

        _22f1_mode_set = ("", "0A")
        _22f1_scheme = "nuaire"

    else:
        from .ramses import _22F1_MODE_ORCON as _22F1_FAN_MODE

        _22f1_mode_set = ("", "04", "07", "0B")  # 0B?
        _22f1_scheme = "orcon"

    try:
        assert payload[2:4] in _22F1_FAN_MODE, f"unknown fan_mode: {payload[2:4]}"
        assert payload[4:6] in _22f1_mode_set, f"unknown mode_set: {payload[4:6]}"
    except AssertionError as exc:
        _LOGGER.warning(f"{msg!r} < {_INFORM_DEV_MSG} ({exc})")

    return {
        SZ_FAN_MODE: _22F1_FAN_MODE.get(payload[2:4], f"unknown_{payload[2:4]}"),
        "_scheme": _22f1_scheme,
        "_mode_idx": f"{int(payload[2:4], 16) & 0x0F:02X}",
        "_mode_max": payload[4:6] or None,
        # "_payload": payload,
    }


@parser_decorator  # WIP: unknown, HVAC (flow rate?)
def parser_22f2(payload, msg) -> dict:
    # RP --- 32:155617 18:005904 --:------ 22F2 006 00-019B 01-0201
    # RP --- 32:155617 18:005904 --:------ 22F2 006 00-0174 01-0208
    # RP --- 32:155617 18:005904 --:------ 22F2 006 00-01E5 01-0201

    def _parser(seqx) -> dict:
        assert seqx[:2] in ("00", "01"), f"is {seqx[:2]}, expecting 00/01"

        return {
            "hvac_idx": seqx[:2],
            "measure": temp_from_hex(seqx[2:]),
        }

    return [_parser(payload[i : i + 6]) for i in range(0, len(payload), 6)]


@parser_decorator  # fan_boost, HVAC
def parser_22f3(payload, msg) -> dict:
    # .I 019 --:------ --:------ 39:159057 22F3 003 00000A  # 10 mins
    # .I 022 --:------ --:------ 39:159057 22F3 003 000014  # 20 mins
    # .I 026 --:------ --:------ 39:159057 22F3 003 00001E  # 30 mins
    # .I --- 29:151550 29:237552 --:------ 22F3 007 00023C-0304-0000  # 60 mins
    # .I --- 29:162374 29:237552 --:------ 22F3 007 00020F-0304-0000  # 15 mins
    # .I --- 29:162374 29:237552 --:------ 22F3 007 00020F-0304-0000  # 15 mins

    # NOTE: for boost timer for high
    try:
        # assert payload[2:4] in ("00", "02", "12", "x52"), f"byte 1: {flag8(payload[2:4])}"
        assert msg.len <= 7 or payload[14:] == "0000", f"byte 7: {payload[14:]}"
    except AssertionError as exc:
        _LOGGER.warning(f"{msg!r} < {_INFORM_DEV_MSG} ({exc})")

    new_speed = {  # from now, until timer expiry
        0x00: "fan_boost",  # #    set fan off, or 'boost' mode?
        0x01: "per_request",  # #  set fan as per payload[6:10]?
        0x02: "per_vent_speed",  # set fan as per current fan mode/speed?
    }.get(
        int(payload[2:4], 0x10) & 0x07
    )  # 0b0000-0111

    fallback_speed = {  # after timer expiry
        0x08: "fan_off",  # #      set fan off?
        0x10: "per_request",  # #  set fan as per payload[6:10], or payload[10:]?
        0x18: "per_vent_speed",  # set fan as per current fan mode/speed?
    }.get(
        int(payload[2:4], 0x10) & 0x38
    )  # 0b0011-1000

    units = {
        0x00: "minutes",
        0x40: "hours",
        0x80: "index",  # TODO: days, day-of-week, day-of-month?
    }.get(
        int(payload[2:4], 0x10) & 0xC0
    )  # 0b1100-0000

    duration = int(payload[4:6], 16) * 60 if units == "hours" else int(payload[4:6], 16)

    if msg.len >= 3:
        result = {
            "minutes" if units != "index" else "index": duration,
            "flags": flag8_from_hex(payload[2:4]),
            "_new_speed_mode": new_speed,
            "_fallback_speed_mode": fallback_speed,
        }

    if msg.len >= 5 and payload[6:10] != "0000":  # new speed?
        result["rate"] = parser_22f1(f"00{payload[6:10]}", msg).get("rate")

    if msg.len >= 7:  # fallback speed?
        result.update({f"_{SZ_UNKNOWN}_5": payload[10:]})

    return result


@parser_decorator  # WIP: unknown, HVAC
def parser_22f4(payload, msg) -> dict:
    # RP --- 32:155617 18:005904 --:------ 22F4 013 00-60E6-00000000000000-200000
    # RP --- 32:153258 18:005904 --:------ 22F4 013 00-60DD-00000000000000-200000
    # RP --- 32:155617 18:005904 --:------ 22F4 013 00-40B0-00000000000000-200000

    assert payload[:2] == "00"
    assert payload[6:] == "00000000000000200000"

    return {
        "value_02": payload[2:4],
        "value_04": payload[4:6],
    }


@parser_decorator  # bypass_mode, HVAC
def parser_22f7(payload, msg) -> dict:
    # RQ --- 37:171871 32:155617 --:------ 22F7 001 00
    # RP --- 32:155617 37:171871 --:------ 22F7 003 00FF00  # also: 000000, 00C8C8

    # .W --- 37:171871 32:155617 --:------ 22F7 003 0000EF  # bypass off
    # .I --- 32:155617 37:171871 --:------ 22F7 003 000000
    # .W --- 37:171871 32:155617 --:------ 22F7 003 00C8EF  # bypass on
    # .I --- 32:155617 37:171871 --:------ 22F7 003 00C800
    # .W --- 37:171871 32:155617 --:------ 22F7 003 00FFEF  # bypass auto
    # .I --- 32:155617 37:171871 --:------ 22F7 003 00FFC8

    result = {
        "bypass_mode": {"00": "off", "C8": "on", "FF": "auto"}.get(payload[2:4]),
    }
    if msg.verb != W_ or payload[4:] not in ("", "EF"):
        result["bypass_state"] = {"00": "off", "C8": "on"}.get(payload[4:])

    return result


@parser_decorator  # WIP: unknown_mode, HVAC
def parser_22f8(payload, msg) -> dict:
    # from: https://github.com/arjenhiemstra/ithowifi/blob/master/software/NRG_itho_wifi/src/IthoPacket.h

    # message command bytes specific for AUTO RFT (536-0150)
    # ithoMessageAUTORFTAutoNightCommandBytes[] = {0x22, 0xF8, 0x03, 0x63, 0x02, 0x03};
    # .W --- 32:111111 37:111111 --:------ 22F8 003 630203

    # message command bytes specific for DemandFlow remote (536-0146)
    # ithoMessageDFLowCommandBytes[] = {0x22, 0xF8, 0x03, 0x00, 0x01, 0x02};
    # ithoMessageDFHighCommandBytes[] = {0x22, 0xF8, 0x03, 0x00, 0x02, 0x02};

    return {
        "value_02": payload[2:4],
        "value_04": payload[4:6],
    }


@parser_decorator  # setpoint (of device/zones)
def parser_2309(payload, msg) -> dict | list:
    if msg._has_array:
        return [
            {
                SZ_ZONE_IDX: payload[i : i + 2],
                SZ_SETPOINT: temp_from_hex(payload[i + 2 : i + 6]),
            }
            for i in range(0, len(payload), 6)
        ]

    # RQ --- 22:131874 01:063844 --:------ 2309 003 020708
    if msg.verb == RQ and msg.len == 1:  # some RQs have a payload (why?)
        return {}

    return {SZ_SETPOINT: temp_from_hex(payload[2:])}


@parser_decorator  # zone_mode  # TODO: messy
def parser_2349(payload, msg) -> dict:
    # RQ --- 34:225071 30:258557 --:------ 2349 001 00
    # RP --- 30:258557 34:225071 --:------ 2349 013 007FFF00FFFFFFFFFFFFFFFFFF
    # RP --- 30:253184 34:010943 --:------ 2349 013 00064000FFFFFF00110E0507E5
    # .I --- 10:067219 --:------ 10:067219 2349 004 00000001

    if msg.verb == RQ and msg.len <= 2:  # some RQs have a payload (why?)
        return {}

    assert msg.len in (7, 13), f"expected len 7,13, got {msg.len}"

    assert payload[6:8] in ZON_MODE_MAP, f"{SZ_UNKNOWN} zone_mode: {payload[6:8]}"
    result = {
        SZ_MODE: ZON_MODE_MAP.get(payload[6:8]),
        SZ_SETPOINT: temp_from_hex(payload[2:6]),
    }

    if msg.len >= 7:  # has a dtm if mode == "04"
        if payload[8:14] == "FF" * 3:  # 03/FFFFFF OK if W?
            assert payload[6:8] != ZON_MODE_MAP.COUNTDOWN, f"{payload[6:8]} (0x00)"
        else:
            assert payload[6:8] == ZON_MODE_MAP.COUNTDOWN, f"{payload[6:8]} (0x01)"
            result[SZ_DURATION] = int(payload[8:14], 16)

    if msg.len >= 13:
        if payload[14:] == "FF" * 6:
            assert payload[6:8] in (
                ZON_MODE_MAP.FOLLOW,
                ZON_MODE_MAP.PERMANENT,
            ), f"{payload[6:8]} (0x02)"
            result[SZ_UNTIL] = None  # TODO: remove?
        else:
            assert payload[6:8] != ZON_MODE_MAP.PERMANENT, f"{payload[6:8]} (0x03)"
            result[SZ_UNTIL] = dtm_from_hex(payload[14:26])

    return result


@parser_decorator  # unknown_2389, from 03:
def parser_2389(payload, msg) -> dict:
    return {
        f"_{SZ_UNKNOWN}": temp_from_hex(payload[2:6]),
    }


@parser_decorator  # unknown_2400, from OTB, FAN
def parser_2400(payload, msg) -> dict:
    # RP --- 32:155617 18:005904 --:------ 2400 045 00001111-1010929292921110101020110010000080100010100000009191111191910011119191111111111100  # Orcon FAN
    # RP --- 10:048122 18:006402 --:------ 2400 004 0000000F
    # assert payload == "0000000F", _INFORM_DEV_MSG

    return {
        SZ_PAYLOAD: payload,
    }


@parser_decorator  # unknown_2401, from OTB
def parser_2401(payload, msg) -> dict:
    try:
        assert payload[2:4] == "00", f"byte 1: {payload[2:4]}"
        assert (
            int(payload[4:6], 16) & 0b11110000 == 0
        ), f"byte 2: {flag8_from_hex(payload[4:6])}"
        assert int(payload[6:], 0x10) <= 200, f"byte 3: {payload[6:]}"
    except AssertionError as exc:
        _LOGGER.warning(f"{msg!r} < {_INFORM_DEV_MSG} ({exc})")

    return {
        SZ_PAYLOAD: payload,
        "_value_2": int(payload[4:6], 0x10),
        "_flags_2": flag8_from_hex(payload[4:6]),
        "_percent_3": percent_from_hex(payload[6:]),
    }


@parser_decorator  # unknown_2410, from OTB, FAN
def parser_2410(payload, msg) -> dict:
    # RP --- 10:048122 18:006402 --:------ 2410 020 00-00000000-00000000-00000001-00000001-00000C  # OTB
    # RP --- 32:155617 18:005904 --:------ 2410 020 00-00003EE8-00000000-FFFFFFFF-00000000-1002A6  # Orcon Fan

    def unstuff(seqx: str) -> tuple:
        val = int(seqx, 16)
        # if val & 0x40:
        #     raise TypeError
        signed = bool(val & 0x80)
        length = (val >> 3 & 0x07) or 1
        d_type = {0b000: "a", 0b001: "b", 0b010: "c", 0b100: "d"}.get(
            val & 0x07, val & 0x07
        )
        return signed, length, d_type

    assert payload[:6] == "00" * 3, _INFORM_DEV_MSG
    assert payload[10:18] == "00" * 4, _INFORM_DEV_MSG
    assert payload[18:26] in ("00000001", "FFFFFFFF"), _INFORM_DEV_MSG
    assert payload[26:34] in ("00000001", "00000000"), _INFORM_DEV_MSG

    return {
        "tail": payload[34:],
        "xxx_34": unstuff(payload[34:36]),
        "xxx_36": unstuff(payload[36:38]),
        "xxx_38": unstuff(payload[38:]),
        "cur_value": payload[2:10],
        "min_value": payload[10:18],
        "max_value": payload[18:26],
        "oth_value": payload[26:34],
    }


@parser_decorator  # fan_params, HVAC
def parser_2411(payload, msg) -> dict:
    # There is a relationship between 0001 and 2411
    # RQ --- 37:171871 32:155617 --:------ 0001 005 0020000A04
    # RP --- 32:155617 37:171871 --:------ 0001 008 0020000A004E0B00  # 0A -> 2411|4E
    # RQ --- 37:171871 32:155617 --:------ 2411 003 00004E            # 11th menu option (i.e. 0x0A)
    # RP --- 32:155617 37:171871 --:------ 2411 023 00004E460000000001000000000000000100000001A600

    def counter(x) -> int:
        return int(x, 16)

    def centile(x) -> float:
        return int(x, 16) / 10

    _2411_DATA_TYPES = {
        "00": (2, counter),  # 4E (0-1), 54 (15-60)
        "01": (2, centile),  # 52 (0.0-25.0) (%)
        "0F": (2, percent_from_hex),  # xx (0.0-1.0) (%)
        "10": (4, counter),  # 31 (0-1800) (days)
        "92": (4, temp_from_hex),  # 75 (0-30) (C)
    }  # TODO: _2411_TYPES.get(payload[8:10], (8, no_op))

    assert (
        payload[4:6] in _2411_TABLE
    ), f"param {payload[4:6]} is unknown"  # _INFORM_DEV_MSG
    description = _2411_TABLE.get(payload[4:6], "Unknown")

    result = {
        "parameter": payload[4:6],
        "description": description,
    }

    if msg.verb == RQ:
        return result

    assert (
        payload[8:10] in _2411_DATA_TYPES
    ), f"param {payload[4:6]} has unknown data_type: {payload[8:10]}"  # _INFORM_DEV_MSG
    length, parser = _2411_DATA_TYPES.get(payload[8:10], (8, lambda x: x))

    result |= {
        "value": parser(payload[10:18][-length:]),
        f"_{SZ_VALUE}_06": payload[6:10],
    }

    if msg.len == 9:
        return result

    return result | {
        "min_value": parser(payload[18:26][-length:]),
        "max_value": parser(payload[26:34][-length:]),
        "precision": parser(payload[34:42][-length:]),
        f"_{SZ_VALUE}_42": payload[42:],
    }


@parser_decorator  # unknown_2420, from OTB
def parser_2420(payload, msg) -> dict:
    assert payload == "00000010" + "00" * 34, _INFORM_DEV_MSG

    return {
        SZ_PAYLOAD: payload,
    }


@parser_decorator  # _state (of cooling?), from BDR91T, hometronics CTL
def parser_2d49(payload, msg) -> dict:
    assert payload[2:] in ("0000", "00FF", "C800", "C8FF"), _INFORM_DEV_MSG

    return {
        "state": bool_from_hex(payload[2:4]),
    }


@parser_decorator  # system_mode
def parser_2e04(payload, msg) -> dict:
    # if msg.verb == W_:

    # .I --— 01:020766 --:------ 01:020766 2E04 016 FFFFFFFFFFFFFF0007FFFFFFFFFFFF04  # Manual          # noqa: E501
    # .I --— 01:020766 --:------ 01:020766 2E04 016 FFFFFFFFFFFFFF0000FFFFFFFFFFFF04  # Automatic/times # noqa: E501

    if msg.len == 8:  # evohome
        assert payload[:2] in SYS_MODE_MAP, f"Unknown system mode: {payload[:2]}"

    elif msg.len == 16:  # hometronics, lifestyle ID:
        assert 0 <= int(payload[:2], 16) <= 15 or payload[:2] == FF, payload[:2]
        assert payload[16:18] in (SYS_MODE_MAP.AUTO, SYS_MODE_MAP.CUSTOM), payload[
            16:18
        ]
        assert payload[30:32] == SYS_MODE_MAP.DAY_OFF, payload[30:32]
        # assert False

    else:
        # msg.len in (8, 16)  # evohome 8, hometronics 16
        assert False, f"Packet length is {msg.len} (expecting 8, 16)"

    result = {SZ_SYSTEM_MODE: SYS_MODE_MAP[payload[:2]]}
    if payload[:2] not in (
        SYS_MODE_MAP.AUTO,
        SYS_MODE_MAP.HEAT_OFF,
        SYS_MODE_MAP.AUTO_WITH_RESET,
    ):
        result.update(
            {SZ_UNTIL: dtm_from_hex(payload[2:14]) if payload[14:16] != "00" else None}
        )
    return result  # TODO: double-check the final "00"


@parser_decorator  # presence_detect, HVAC sensor
def parser_2e10(payload, msg) -> dict:
    assert payload in ("0001", "000100"), _INFORM_DEV_MSG

    return {
        "presence_detected": bool(payload[2:4]),
        f"_{SZ_UNKNOWN}_4": payload[4:],
    }


@parser_decorator  # current temperature (of device, zone/s)
def parser_30c9(payload, msg) -> dict:
    if msg._has_array:
        return [
            {
                SZ_ZONE_IDX: payload[i : i + 2],
                SZ_TEMPERATURE: temp_from_hex(payload[i + 2 : i + 6]),
            }
            for i in range(0, len(payload), 6)
        ]

    return {SZ_TEMPERATURE: temp_from_hex(payload[2:])}


@parser_decorator  # unknown_3110, HVAC
def parser_3110(payload, msg) -> dict:
    # .I --- 02:250708 --:------ 02:250708 3110 004 0000C820
    # .I --- 21:042656 --:------ 21:042656 3110 004 00000020

    try:
        assert payload[2:4] == "00", f"byte 1: {payload[2:4]}"
        assert int(payload[4:6], 16) <= 200, f"byte 2: {payload[4:6]}"
        assert payload[6:] in ("00", "10", "20"), f"byte 3: {payload[6:]}"
    except AssertionError as exc:
        _LOGGER.warning(f"{msg!r} < {_INFORM_DEV_MSG} ({exc})")

    return {
        f"_{SZ_UNKNOWN}_1": payload[2:4],
        "heat_demand": percent_from_hex(payload[4:6]),
        "_value_3": payload[6:],
    }


@parser_decorator  # unknown_3120, from STA, FAN
def parser_3120(payload, msg) -> dict:
    # .I --- 34:136285 --:------ 34:136285 3120 007 0070B0000000FF  # every ~3:45:00!
    # RP --- 20:008749 18:142609 --:------ 3120 007 0070B000009CFF
    # .I --- 37:258565 --:------ 37:258565 3120 007 0080B0010003FF

    try:
        assert payload[:2] == "00", f"byte 0: {payload[:2]}"
        assert payload[2:4] in ("00", "70", "80"), f"byte 1: {payload[2:4]}"
        assert payload[4:6] == "B0", f"byte 2: {payload[4:6]}"
        assert payload[6:8] in ("00", "01"), f"byte 3: {payload[6:8]}"
        assert payload[8:10] == "00", f"byte 4: {payload[8:10]}"
        assert payload[10:12] in ("00", "03", "0A", "9C"), f"byte 5: {payload[10:12]}"
        assert payload[12:] == "FF", f"byte 6: {payload[12:]}"
    except AssertionError as exc:
        _LOGGER.warning(f"{msg!r} < {_INFORM_DEV_MSG} ({exc})")

    return {
        f"{SZ_UNKNOWN}_0": payload[2:10],
        f"{SZ_UNKNOWN}_5": payload[10:12],
        f"{SZ_UNKNOWN}_2": payload[12:],
    }


@parser_decorator  # WIP: unknown, HVAC
def parser_313e(payload, msg) -> dict:
    # 11:00:59.412 RP --- 32:153258 18:005904 --:------ 313E 011 00-0000007937-003C80-0000
    # 11:02:23.961 RP --- 32:153258 18:005904 --:------ 313E 011 00-0000007B14-003C80-0000
    # 11:03:32.193 RP --- 32:153258 18:005904 --:------ 313E 011 00-0000007C1C-003C80-0000

    assert payload[:2] == "00"
    assert payload[12:] == "003C800000"

    return {
        "value_02": payload[2:12],
        "value_12": payload[12:18],
        "value_18": payload[18:],
    }


@parser_decorator  # datetime
def parser_313f(payload, msg) -> dict:  # TODO: look for TZ
    # 2020-03-28T03:59:21.315178 045 RP --- 01:158182 04:136513 --:------ 313F 009 00FC3500A41C0307E4  # noqa: E501
    # 2020-03-29T04:58:30.486343 045 RP --- 01:158182 04:136485 --:------ 313F 009 00FC8400C51D0307E4  # noqa: E501
    # 2022-09-20T20:50:32.800676 065 RP --- 01:182924 18:068640 --:------ 313F 009 00F9203234140907E6
    # 2020-05-31T11:37:50.351511 056  I --- --:------ --:------ 12:207082 313F 009 0038021ECB1F0507E4  # noqa: E501

    # https://www.automatedhome.co.uk/vbulletin/showthread.php?5085-My-HGI80-equivalent-Domoticz-setup-without-HGI80&p=36422&viewfull=1#post36422
    # every day at ~4am TRV/RQ->CTL/RP, approx 5-10secs apart (CTL respond at any time)

    assert msg.src.type != DEV_TYPE_MAP.CTL or payload[2:4] in (
        "F0",
        "F9",
        "FC",
    ), f"{payload[2:4]} unexpected for CTL"  # DEX
    assert (
        msg.src.type not in (DEV_TYPE_MAP.DTS, DEV_TYPE_MAP.DT2) or payload[2:4] == "38"
    ), f"{payload[2:4]} unexpected for DTS"  # DEX
    # assert (
    #     msg.src.type != DEV_TYPE_MAP.FAN or payload[2:4] == "7C"
    # ), f"{payload[2:4]} unexpected for FAN"  # DEX
    assert (
        msg.src.type != DEV_TYPE_MAP.RFG or payload[2:4] == "60"
    ), "{payload[2:4]} unexpected for RFG"  # DEX

    return {
        SZ_DATETIME: dtm_from_hex(payload[4:18]),
        SZ_IS_DST: True if bool(int(payload[4:6], 16) & 0x80) else None,
        f"_{SZ_UNKNOWN}_0": payload[2:4],
    }


@parser_decorator  # heat_demand (of device, FC domain) - valve status (%open)
def parser_3150(payload, msg) -> dict | list:
    # event-driven, and periodically; FC domain is maximum of all zones
    # TODO: all have a valid domain will UFC/CTL respond to an RQ, for FC, for a zone?

    # .I --- 04:136513 --:------ 01:158182 3150 002 01CA < often seen CA, artefact?

    def complex_idx(seqx, msg) -> dict:
        # assert seqx[:2] == FC or (int(seqx[:2], 16) < MAX_ZONES)  # <5, 8 for UFC
        idx_name = "ufx_idx" if msg.src.type == DEV_TYPE_MAP.UFC else SZ_ZONE_IDX  # DEX
        return {SZ_DOMAIN_ID if seqx[:1] == "F" else idx_name: seqx[:2]}

    if msg._has_array:
        return [
            {
                **complex_idx(payload[i : i + 2], msg),
                **valve_demand(payload[i + 2 : i + 4]),
            }
            for i in range(0, len(payload), 4)
        ]

    return valve_demand(payload[2:])  # TODO: check UFC/FC is == CTL/FC


@parser_decorator  # fan state (basic), HVAC
def parser_31d9(payload, msg) -> dict:
    # NOTE: I have a suspicion that Itho use 0x00-C8 for %, whilst Nuaire use 0x00-64
    try:
        assert (
            payload[4:6] == "FF" or int(payload[4:6], 16) <= 200
        ), f"byte 2: {payload[4:6]}"
    except AssertionError as exc:
        _LOGGER.warning(f"{msg!r} < {_INFORM_DEV_MSG} ({exc})")

    bitmap = int(payload[2:4], 16)

    # NOTE: 31D9[4:6] is fan_rate (itho?) *or* fan_mode (orcon?)
    result = {
        SZ_EXHAUST_FAN_SPEED: percent_from_hex(payload[4:6], high_res=True),  # itho
        SZ_FAN_MODE: payload[4:6],  # orcon
        "passive": bool(bitmap & 0x02),
        "damper_only": bool(bitmap & 0x04),
        "filter_dirty": bool(bitmap & 0x20),
        "frost_cycle": bool(bitmap & 0x40),
        "has_fault": bool(bitmap & 0x80),
        "_flags": flag8_from_hex(payload[2:4]),
    }

    if msg.len == 3:  # usu: I -->20: (no seq#)
        return result

    try:
        assert payload[6:8] in ("00", "07", "0A", "FE"), f"byte 3: {payload[6:8]}"
    except AssertionError as exc:
        _LOGGER.warning(f"{msg!r} < {_INFORM_DEV_MSG} ({exc})")

    result.update({f"_{SZ_UNKNOWN}_3": payload[6:8]})

    if msg.len == 4:  # usu: I -->20: (no seq#)
        return result

    try:
        assert payload[8:32] in ("00" * 12, "20" * 12), f"byte 4: {payload[8:32]}"
        assert payload[32:] in ("00", "04", "08"), f"byte 16: {payload[32:]}"
    except AssertionError as exc:
        _LOGGER.warning(f"{msg!r} < {_INFORM_DEV_MSG} ({exc})")

    return {
        **result,
        f"_{SZ_UNKNOWN}_4": payload[8:32],
        f"{SZ_UNKNOWN}_16": payload[32:],
    }


@parser_decorator  # ventilation state (extended), HVAC
def parser_31da(payload, msg) -> dict:
    try:
        # assert (
        #     int(payload[2:4], 16) <= 200
        #     or int(payload[2:4], 16) & 0xF0 == 0xF0
        #     or payload[2:4] == "EF"
        # ), f"[2:4] {payload[2:4]}"
        assert payload[4:6] in ("00", "40"), payload[4:6]
        # assert payload[6:10] in ("07D0", "7FFF"), payload[6:10]
        assert payload[10:12] == "EF" or int(payload[10:12], 16) <= 100, payload[10:12]
        assert (
            payload[12:14] == "EF" or int(payload[12:14], 16) <= 100
        ), f"[12:14] {payload[10:12]}"
        # assert payload[30:34] in ("0002", "F000", "F800", "F808", "7FFF"), payload[30:34]
        # assert payload[34:36] == "EF", payload[34:36]
        assert (
            payload[36:38] == "EF" or int(payload[36:38], 16) & 0x1F <= 0x19
        ), f"invalid _31DA_FAN_INFO: {payload[36:38]}"
        assert int(payload[38:40], 16) <= 200 or payload[38:40] in (
            "EF",
            "FF",
        ), payload[38:40]
        # assert payload[40:42] in ("00", "EF", "FF"), payload[40:42]
        assert payload[46:48] in ("00", "EF"), f"[46:48] {payload[46:48]}"
        # assert payload[48:50] == "EF", payload[48:50]
    except AssertionError as exc:
        _LOGGER.warning(f"{msg!r} < {_INFORM_DEV_MSG} ({exc})")

    # From an Orcon 15RF Display
    #  1 Software version
    #  4 RH value in home (%)                 SZ_INDOOR_HUMIDITY
    #  5 RH value supply air (%)              SZ_OUTDOOR_HUMIDITY
    #  6 Exhaust air temperature out (°C)     SZ_EXHAUST_TEMPERATURE
    #  7 Supply air temperature to home (°C)  SZ_SUPPLY_TEMPERATURE
    #  8 Temperature from home (°C)           SZ_INDOOR_TEMPERATURE
    #  9 Temperature outside (°C)             SZ_OUTDOOR_TEMPERATURE
    # 10 Bypass position                      SZ_BYPASS_POSITION
    # 11 Exhaust fan speed (%)                SZ_EXHAUST_FAN_SPEED
    # 12 Fan supply speed (%)                 SZ_SUPPLY_FAN_SPEED
    # 13 Remaining after run time (humidity scenario) (min.)  SZ_REMAINING_TIME
    # 14 Preheater control (MaxComfort) (%)   SZ_PRE_HEAT
    # 16 Actual supply flow rate (m3/h)       SZ_SUPPLY_FLOW (Orcon is m3/h, data is L/s)
    # 17 Current discharge flow rate (m3/h)   SZ_EXHAUST_FLOW

    return {
        SZ_EXHAUST_FAN_SPEED: percent_from_hex(
            payload[38:40]
        ),  # maybe 31D9[4:6] for some?
        SZ_FAN_INFO: _31DA_FAN_INFO[int(payload[36:38], 16) & 0x1F],  # 22F3-ish
        SZ_REMAINING_TIME: double_from_hex(payload[42:46]),  # mins, 22F3[2:6]
        #
        SZ_AIR_QUALITY: percent_from_hex(payload[2:4]),  # 12C8[2:4]
        SZ_AIR_QUALITY_BASE: int(payload[4:6], 16),  # 12C8[4:6]
        SZ_CO2_LEVEL: double_from_hex(payload[6:10]),  # ppm, 1298[2:6]
        SZ_INDOOR_HUMIDITY: percent_from_hex(payload[10:12], high_res=False),  # 12A0?
        SZ_OUTDOOR_HUMIDITY: percent_from_hex(payload[12:14], high_res=False),
        SZ_EXHAUST_TEMPERATURE: temp_from_hex(payload[14:18]),
        SZ_SUPPLY_TEMPERATURE: temp_from_hex(payload[18:22]),
        SZ_INDOOR_TEMPERATURE: temp_from_hex(payload[22:26]),
        SZ_OUTDOOR_TEMPERATURE: temp_from_hex(payload[26:30]),  # 1290?
        SZ_SPEED_CAP: int(payload[30:34], 16),
        SZ_BYPASS_POSITION: percent_from_hex(payload[34:36]),
        SZ_SUPPLY_FAN_SPEED: percent_from_hex(payload[40:42]),
        SZ_POST_HEAT: percent_from_hex(payload[46:48], high_res=False),
        SZ_PRE_HEAT: percent_from_hex(payload[48:50], high_res=False),
        SZ_SUPPLY_FLOW: double_from_hex(payload[50:54], factor=100),  # L/sec
        SZ_EXHAUST_FLOW: double_from_hex(payload[54:58], factor=100),  # L/sec
    }


@parser_decorator  # vent_demand, HVAC
def parser_31e0(payload, msg) -> dict:
    """Notes are.

    van means “of”.
    - 0 = min. van min. potm would be:
    - 0 = minimum of minimum potentiometer

    See: https://www.industrialcontrolsonline.com/honeywell-t991a
    - modulates air temperatures in ducts

    case 0x31E0:  ' 12768:
    {
        string str4;
        unchecked
        {
            result.Fan = Conversions.ToString((double)(int)data[checked(start + 1)] / 2.0);
            str4 = "";
        }
        str4 = (data[start + 2] & 0xF) switch
        {
            0 => str4 + "0 = min. potm. ",
            1 => str4 + "0 = min. van min. potm ",
            2 => str4 + "0 = min. fan ",
            _ => "",
        };
        switch (data[start + 2] & 0xF0)
        {
        case 16:
            str4 += "100 = max. potm";
            break;
        case 32:
            str4 += "100 = max. van max. potm ";
            break;
        case 48:
            str4 += "100 = max. fan ";
            break;
        }
        result.Data = str4;
        break;
    }
    """

    # .I --- 37:005302 32:132403 --:------ 31E0 008 00-0000-00 01-0064-00  # RF15 CO2 to Orcon HRC400 series SmartComfort Valve

    # .I --- 29:146052 32:023459 --:------ 31E0 003 00-0000
    # .I --- 29:146052 32:023459 --:------ 31E0 003 00-00C8

    # .I --- 32:168240 30:079129 --:------ 31E0 004 00-0000-FF
    # .I --- 32:168240 30:079129 --:------ 31E0 004 00-0000-FF
    # .I --- 32:166025 --:------ 30:079129 31E0 004 00-0000-00

    # .I --- 32:168090 30:082155 --:------ 31E0 004 00-00C8-00
    # .I --- 37:258565 37:261128 --:------ 31E0 004 00-0001-00

    def _parser(seqx) -> dict:
        assert seqx[6:] in ("", "00", "FF")
        return {
            # "hvac_idx": seqx[:2],
            "flags": seqx[2:4],
            "vent_demand": percent_from_hex(seqx[4:6]),
            f"_{SZ_UNKNOWN}_3": payload[6:],
        }

    if len(payload) > 8:
        return [_parser(payload[x : x + 8]) for x in range(0, len(payload), 8)]
    return _parser(payload)


@parser_decorator  # supplied boiler water (flow) temp
def parser_3200(payload, msg) -> dict:
    return {SZ_TEMPERATURE: temp_from_hex(payload[2:])}


@parser_decorator  # return (boiler) water temp
def parser_3210(payload, msg) -> dict:
    return {SZ_TEMPERATURE: temp_from_hex(payload[2:])}


@parser_decorator  # opentherm_msg, from OTB
def parser_3220(payload, msg) -> dict:
    try:
        ot_type, ot_id, ot_value, ot_schema = decode_frame(payload[2:10])
    except AssertionError as exc:
        raise AssertionError(f"OpenTherm: {exc}") from exc
    except ValueError as exc:
        raise InvalidPayloadError(f"OpenTherm: {exc}") from exc

    # NOTE: Unknown-DataId isn't an invalid payload & is useful to train the OTB device
    if ot_schema is None and ot_type != OtMsgType.UNKNOWN_DATAID:
        raise InvalidPayloadError(f"OpenTherm: Unknown data-id: {ot_id}")

    result = {
        MSG_ID: ot_id,
        MSG_TYPE: ot_type,
        MSG_NAME: ot_value.pop(MSG_NAME, None),
    }

    if msg.verb == RQ:  # RQs have a context: msg_id (and a payload)
        assert (
            ot_type != OtMsgType.READ_DATA
            or payload[6:10] == "0000"  # likely true for RAMSES
        ), f"OpenTherm: Invalid msg-type|data-value: {ot_type}|{payload[6:10]}"

        if ot_type != OtMsgType.READ_DATA:
            assert ot_type in (
                OtMsgType.WRITE_DATA,
                OtMsgType.INVALID_DATA,
            ), f"OpenTherm: Invalid msg-type for RQ: {ot_type}"

            result.update(ot_value)  # TODO: find some of these packets to review

    else:  # if msg.verb == RP:
        _LIST = (OtMsgType.DATA_INVALID, OtMsgType.UNKNOWN_DATAID, OtMsgType.RESERVED)
        assert ot_type not in _LIST or payload[6:10] in (
            "0000",
            "FFFF",
        ), f"OpenTherm: Invalid msg-type|data-value: {ot_type}|{payload[6:10]}"

        if ot_type not in _LIST:
            assert ot_type in (
                OtMsgType.READ_ACK,
                OtMsgType.WRITE_ACK,
            ), f"OpenTherm: Invalid msg-type for RP: {ot_type}"

            result.update(ot_value)

        try:
            assert ot_id != 0 or (
                [result[SZ_VALUE][i] for i in (2, 3, 4, 5, 6, 7)] == [0] * 6
            ), result[SZ_VALUE]

            assert ot_id != 0 or (
                [result[SZ_VALUE][8 + i] for i in (0, 4, 5, 6, 7)] == [0] * 5
            ), result[SZ_VALUE]
        except AssertionError:
            _LOGGER.warning(
                f"{msg!r} < {_INFORM_DEV_MSG}, with a description of your system"
            )

    result[MSG_DESC] = ot_schema.get(EN)
    return result


@parser_decorator  # unknown_3221, from OTB, FAN
def parser_3221(payload, msg) -> dict:
    # RP --- 10:052644 18:198151 --:------ 3221 002 000F
    # RP --- 10:048122 18:006402 --:------ 3221 002 0000
    # RP --- 32:155617 18:005904 --:------ 3221 002 000A

    assert int(payload[2:], 16) <= 0xC8, _INFORM_DEV_MSG

    return {
        f"_{SZ_PAYLOAD}": payload,
        SZ_VALUE: int(payload[2:], 16),
    }


@parser_decorator  # WIP: unknown, HVAC
def parser_3222(payload, msg) -> dict:
    # 06:30:14.322 RP --- 32:155617 18:005904 --:------ 3222 004 00-00-01-00
    # 00:09:26.263 RP --- 32:155617 18:005904 --:------ 3222 005 00-00-02-0009
    # 02:42:27.090 RP --- 32:155617 18:005904 --:------ 3222 007 00-06-04-            000F100E
    # 22:06:45.771 RP --- 32:155617 18:005904 --:------ 3222 011 00-02-08-    0009000F000F100E
    # 13:30:26.792 RP --- 32:155617 18:005904 --:------ 3222 012 00-01-09-  090009000F000F100E
    # 06:29:40.767 RP --- 32:155617 18:005904 --:------ 3222 013 00-00-0A-00090009000F000F100E

    assert payload[:2] == "00"

    if msg.len == 3:
        assert payload[4:] == "00"
        return {"percentage": percent_from_hex(payload[2:4])}

    return {
        "start": payload[2:4],
        "length": payload[4:6],
        "data": f"{'..' * int(payload[2:4])}{payload[6:]}",
    }


@parser_decorator  # unknown_3223, from OTB
def parser_3223(payload, msg) -> dict:
    assert int(payload[2:], 16) <= 0xC8, _INFORM_DEV_MSG

    return {
        f"_{SZ_PAYLOAD}": payload,
        SZ_VALUE: int(payload[2:], 16),
    }


@parser_decorator  # actuator_sync (aka sync_tpi: TPI cycle sync)
def parser_3b00(payload, msg) -> dict:
    # system timing master: the device that sends I/FCC8 pkt controls the heater relay
    """Decode a 3B00 packet (actuator_sync).

    The heat relay regularly broadcasts a 3B00 at the end(?) of every TPI cycle, the
    frequency of which is determined by the (TPI) cycle rate in 1100.

    The CTL subsequently broadcasts a 3B00 (i.e. at the start of every TPI cycle).

    The OTB does not send these packets, but the CTL sends a regular broadcast anyway
    for the benefit of any zone actuators (e.g. zone valve zones).
    """

    # 053  I --- 13:209679 --:------ 13:209679 3B00 002 00C8
    # 045  I --- 01:158182 --:------ 01:158182 3B00 002 FCC8
    # 052  I --- 13:209679 --:------ 13:209679 3B00 002 00C8
    # 045  I --- 01:158182 --:------ 01:158182 3B00 002 FCC8

    # 063  I --- 01:078710 --:------ 01:078710 3B00 002 FCC8
    # 064  I --- 01:078710 --:------ 01:078710 3B00 002 FCC8

    def complex_idx(payload, msg) -> dict:  # has complex idx
        if (
            msg.verb == I_
            and msg.src.type in (DEV_TYPE_MAP.CTL, DEV_TYPE_MAP.PRG)
            and msg.src is msg.dst
        ):  # DEX
            assert payload[:2] == FC
            return {SZ_DOMAIN_ID: FC}
        assert payload[:2] == "00"
        return {}

    assert msg.len == 2, msg.len
    assert payload[:2] == {
        DEV_TYPE_MAP.CTL: FC,
        DEV_TYPE_MAP.BDR: "00",
        DEV_TYPE_MAP.PRG: FC,
    }.get(
        msg.src.type, "00"
    )  # DEX
    assert payload[2:] == "C8", payload[2:]  # Could it be a percentage?

    return {
        **complex_idx(payload[:2], msg),
        "actuator_sync": bool_from_hex(payload[2:]),
    }


@parser_decorator  # actuator_state
def parser_3ef0(payload, msg) -> dict:
    if msg.src.type == DEV_TYPE_MAP.JIM:  # Honeywell Jasper
        assert msg.len == 20, f"expecting len 20, got: {msg.len}"
        return {
            "ordinal": f"0x{payload[2:8]}",
            "blob": payload[8:],
        }

    # TODO: These two should be picked up by the regex
    assert msg.len in (3, 6, 9), f"Invalid payload length: {msg.len}"
<<<<<<< HEAD
    # assert payload[:2] == "00", f"Invalid payload context: {payload[:2]}"
=======
    #assert payload[:2] == "00", f"Invalid payload context: {payload[:2]}"
>>>>>>> f0cc0d29

    if msg.len == 3:  # I|BDR|003 (the following are the only two payloads ever seen)
        # .I --- 13:042805 --:------ 13:042805 3EF0 003 0000FF
        # .I --- 13:023770 --:------ 13:023770 3EF0 003 00C8FF
        assert payload[2:4] in ("00", "C8"), f"byte 1: {payload[2:4]} (not 00/C8)"
        assert payload[4:6] == "FF", f"byte 2: {payload[4:6]} (not FF)"
        mod_level = percent_from_hex(payload[2:4])  # , high_res=True)

    else:  # msg.len >= 6:  # RP|OTB|006 (to RQ|CTL/HGI/RFG)
        # RP --- 10:004598 34:003611 --:------ 3EF0 006 0000100000FF
        # RP --- 10:004598 34:003611 --:------ 3EF0 006 0000110000FF
        # RP --- 10:138822 01:187666 --:------ 3EF0 006 0064100C00FF
        # RP --- 10:138822 01:187666 --:------ 3EF0 006 0064100200FF
<<<<<<< HEAD
        assert payload[4:6] in ("00", "10", "11"), f"byte 2: {payload[4:6]}"
=======
        assert payload[4:6] in ("00", "10", "11"), f"byte 2: {payload[4:6]}"  # maybe 00 too?
>>>>>>> f0cc0d29
        mod_level = percent_from_hex(payload[2:4], high_res=False)  # 00-64 (or FF)

    result = {
        "modulation_level": mod_level,  # 0008[2:4], 3EF1[10:12]
        "_flags_2": payload[4:6],
    }

    if msg.len >= 6:  # RP|OTB|006 (to RQ|CTL/HGI/RFG)
        # RP --- 10:138822 01:187666 --:------ 3EF0 006 000110FA00FF  # ?corrupt

        # for OTB (there's no reliable) modulation_level <-> flame_state)

        result.update(
            {
                "_flags_3": flag8_from_hex(payload[6:8]),
                "ch_active": bool(int(payload[6:8], 0x10) & 1 << 1),
                "dhw_active": bool(int(payload[6:8], 0x10) & 1 << 2),
                "flame_active": bool(int(payload[6:8], 0x10) & 1 << 3),  # flame_on
                "_unknown_4": payload[8:10],  # FF, 00, 01, 0A
                "_unknown_5": payload[10:12],  # FF, 1C, ?others
            }
        )

    if msg.len >= 9:  # I/RP|OTB|009 (R8820A only?)
        assert int(payload[12:14], 16) & 0b11111100 == 0, f"byte 6: {payload[12:14]}"
        assert int(payload[12:14], 16) & 0b00000010 == 2, f"byte 6: {payload[12:14]}"
        assert 10 <= int(payload[14:16], 16) <= 90, f"byte 7: {payload[14:16]}"
        assert int(payload[16:18], 16) in (0, 100), f"byte 8: {payload[18:]}"

        result.update(
            {
                "_flags_6": flag8_from_hex(payload[12:14]),
                "ch_enabled": bool(int(payload[12:14], 0x10) & 1 << 0),
                "ch_setpoint": int(payload[14:16], 0x10),
                "max_rel_modulation": percent_from_hex(payload[16:18], high_res=False),
            }
        )

    try:  # Trying to decode flags...
        # assert payload[4:6] != "11" or (
        #     payload[2:4] == "00"
        # ), f"bytes 1+2: {payload[2:6]}"  # 97% is 00 when 11, but not always

<<<<<<< HEAD
        assert payload[4:6] in ("00", "10", "11", "FF"), f"byte 2: {payload[4:6]}"
=======
        assert payload[4:6] in ("FF", "00", "10", "11"), f"byte 2: {payload[4:6]}"
>>>>>>> f0cc0d29

        assert "_flags_3" not in result or (
            payload[6:8] == "FF" or int(payload[6:8], 0x10) & 0b10110000 == 0
        ), f'byte 3: {result["_flags_3"]}'
        # only 01:10:040239 does 0b01000000

        assert "_unknown_4" not in result or (
            payload[8:10] in ("FF", "00", "01", "02", "04", "0A")
        ), f"byte 4: {payload[8:10]}"
        # only 10:040239 does 04
        # Itho Spider does 02

        assert "_unknown_5" not in result or (
            payload[10:12] in ("00", "1C", "FF")
        ), f"byte 5: {payload[10:12]}"

        assert "_flags_6" not in result or (
            int(payload[12:14], 0x10) & 0b11111100 == 0
        ), f'byte 6: {result["_flags_6"]}'

    except AssertionError as exc:
        _LOGGER.warning(
            f"{msg!r} < {_INFORM_DEV_MSG} ({exc}), with a description of your system"
        )

    return result


@parser_decorator  # actuator_cycle
def parser_3ef1(payload, msg) -> dict:
    if msg.src.type == DEV_TYPE_MAP.JIM:  # Honeywell Jasper, DEX
        assert msg.len == 18, f"expecting len 18, got: {msg.len}"
        return {
            "ordinal": f"0x{payload[2:8]}",
            "blob": payload[8:],
        }

    if (
        msg.src.type == DEV_TYPE_MAP.JST
    ):  # and msg.len == 12:  # or (12, 20) Japser, DEX
        assert msg.len == 12, f"expecting len 12, got: {msg.len}"
        return {
            "ordinal": f"0x{payload[2:8]}",
            "blob": payload[8:],
        }

    if payload[12:] == "FF":  # is BDR
        # assert (
        #     re.compile(r"^00[0-9A-F]{10}FF").match(payload)
        # ), "doesn't match: " + r"^00[0-9A-F]{10}FF"
        assert int(payload[2:6], 16) <= 7200, f"byte 1: {payload[2:6]}"
        # assert payload[6:10] in ("87B3", "9DFA", "DCE1", "E638", "F8F7") or (
        #     int(payload[6:10], 16) <= 7200
        # ), f"byte 3: {payload[6:10]}"
        assert percent_from_hex(payload[10:12]) in (0, 1), f"byte 5: {payload[10:12]}"

    else:  # is OTB
        # assert (
        #     re.compile(r"^00[0-9A-F]{10}10").match(payload)
        # ), "doesn't match: " + r"^00[0-9A-F]{10}10"
        assert payload[2:6] == "7FFF", f"byte 1: {payload[2:6]}"
        assert payload[6:10] == "003C", f"byte 3: {payload[6:10]}"  # 60 seconds
        assert percent_from_hex(payload[10:12]) <= 1, f"byte 5: {payload[10:12]}"

    cycle_countdown = None if payload[2:6] == "7FFF" else int(payload[2:6], 16)

    return {
        "modulation_level": percent_from_hex(payload[10:12]),  # 0008[2:4], 3EF0[2:4]
        "actuator_countdown": int(payload[6:10], 16),
        "cycle_countdown": cycle_countdown,
        f"_{SZ_UNKNOWN}_0": payload[12:],
    }


@parser_decorator  # timestamp, HVAC
def parser_4401(payload, msg) -> dict:
    if msg.verb == RP:
        return {}

    # assert payload[:4] == "1000", _INFORM_DEV_MSG
    # assert payload[24:] == "0000000000000063", _INFORM_DEV_MSG

    return {
        "epoch_02": f"0x{payload[4:12]}",
        "epoch_07": f"0x{payload[14:22]}",
        "xxxxx_13": f"0x{payload[22:24]}",
        "epoch_13": f"0x{payload[26:34]}",
    }  # epoch are in seconds


@parser_decorator  # hvac_4e01
def parser_4e01(payload, msg) -> dict:
    return {f"val_{x}": temp_from_hex(payload[x : x + 4]) for x in range(2, 34, 4)}


@parser_decorator  # hvac_4e02
def parser_4e02(payload, msg) -> dict:
    return (
        {f"val_{x}": temp_from_hex(payload[x : x + 4]) for x in range(2, 34, 4)}
        | {"val_34": payload[34:36]}
        | {f"val_{x}": temp_from_hex(payload[x : x + 4]) for x in range(36, 68, 4)}
    )


# @parser_decorator  # faked puzzle pkt shouldn't be decorated
def parser_7fff(payload, msg) -> dict:
    if payload[:2] != "00":
        _LOGGER.debug("Invalid/deprecated Puzzle packet")
        return {
            "msg_type": payload[:2],
            SZ_PAYLOAD: str_from_hex(payload[2:]),
        }

    if payload[2:4] not in LOOKUP_PUZZ:
        _LOGGER.debug("Invalid/deprecated Puzzle packet")
        return {
            "msg_type": payload[2:4],
            "message": str_from_hex(payload[4:]),
        }

    result: dict[str, None | str] = {}
    if payload[2:4] != "13":
        dtm = dt.fromtimestamp(int(payload[4:16], 16) / 1000)  # TZ-naive
        result["datetime"] = dtm.isoformat(timespec="milliseconds")

    msg_type = LOOKUP_PUZZ.get(payload[2:4], SZ_PAYLOAD)

    if payload[2:4] == "11":
        msg = str_from_hex(payload[16:])
        result[msg_type] = f"{msg[:4]}|{msg[4:6]}|{msg[6:]}"

    elif payload[2:4] == "13":
        result[msg_type] = str_from_hex(payload[4:])

    elif payload[2:4] == "7F":
        result[msg_type] = payload[4:]

    else:
        result[msg_type] = str_from_hex(payload[16:])

    return {**result, "parser": f"v{VERSION}"}


@parser_decorator
def parser_unknown(payload, msg) -> dict:
    # TODO: it may be useful to generically search payloads for hex_ids, commands, etc.

    # These are generic parsers
    if msg.len == 2 and payload[:2] == "00":
        return {
            f"_{SZ_PAYLOAD}": payload,
            f"_{SZ_VALUE}": {"00": False, "C8": True}.get(
                payload[2:], int(payload[2:], 16)
            ),
        }

    if msg.len == 3 and payload[:2] == "00":
        return {
            f"_{SZ_PAYLOAD}": payload,
            f"_{SZ_VALUE}": temp_from_hex(payload[2:]),
        }

    raise NotImplementedError


PAYLOAD_PARSERS = {
    k[7:].upper(): v
    for k, v in locals().items()
    if callable(v) and k.startswith("parser_") and len(k) == 11
}<|MERGE_RESOLUTION|>--- conflicted
+++ resolved
@@ -1466,7 +1466,6 @@
 
     # .I --- 02:001107 --:------ 02:001107 22D0 004 00000002           # a UFC
 
-<<<<<<< HEAD
     # HVAC devices: 21: Itho Spider, 02: Itho Autotemp heating valve
     # .W --- 21:064743 02:250708 --:------ 22D0 008 0314001E-14030020  # likely not an array
     # .I --- 02:250708 21:064743 --:------ 22D0 004 03130000           # response to above
@@ -1475,25 +1474,6 @@
     # 008 03-02-001E14030020  # WPU off/standby
     # 008 03-04-001E14030020  # WPU heating mode
     # 008 03-12-001E14030020  # WPU cooling mode
-=======
-    # .W --- 21:064743 02:250708 --:------ 22D0 008 0314001E-14030020
-    # .I --- 02:250708 21:064743 --:------ 22D0 004 03130000
-    # .I --- 02:250708 --:------ 02:250708 22D0 004 00130000          # sends 3x, 1s apart
-    # .I --- 02:250704 21:033160 --:------ 22D0 004 03010000          # UFC to spider 
-    # .I --- 02:250704 --:------ 02:250704 22D0 004 00010000          # 3 times 1s apart
-
-    assert payload in (
-        "00000002",
-        "00010000",
-        "00130000",
-        "03130000",
-        "03010000",
-        "0302001E14030020",
-        "0304001E14030020",
-        "0312001E14030020",
-        "0314001E14030020",
-    ), _INFORM_DEV_MSG
->>>>>>> f0cc0d29
 
     def _parser(seqx) -> dict:
         # assert seqx[2:4] in ("00", "03", "10", "13", "14"), _INFORM_DEV_MSG
@@ -2499,11 +2479,7 @@
 
     # TODO: These two should be picked up by the regex
     assert msg.len in (3, 6, 9), f"Invalid payload length: {msg.len}"
-<<<<<<< HEAD
     # assert payload[:2] == "00", f"Invalid payload context: {payload[:2]}"
-=======
-    #assert payload[:2] == "00", f"Invalid payload context: {payload[:2]}"
->>>>>>> f0cc0d29
 
     if msg.len == 3:  # I|BDR|003 (the following are the only two payloads ever seen)
         # .I --- 13:042805 --:------ 13:042805 3EF0 003 0000FF
@@ -2517,11 +2493,7 @@
         # RP --- 10:004598 34:003611 --:------ 3EF0 006 0000110000FF
         # RP --- 10:138822 01:187666 --:------ 3EF0 006 0064100C00FF
         # RP --- 10:138822 01:187666 --:------ 3EF0 006 0064100200FF
-<<<<<<< HEAD
         assert payload[4:6] in ("00", "10", "11"), f"byte 2: {payload[4:6]}"
-=======
-        assert payload[4:6] in ("00", "10", "11"), f"byte 2: {payload[4:6]}"  # maybe 00 too?
->>>>>>> f0cc0d29
         mod_level = percent_from_hex(payload[2:4], high_res=False)  # 00-64 (or FF)
 
     result = {
@@ -2565,11 +2537,7 @@
         #     payload[2:4] == "00"
         # ), f"bytes 1+2: {payload[2:6]}"  # 97% is 00 when 11, but not always
 
-<<<<<<< HEAD
         assert payload[4:6] in ("00", "10", "11", "FF"), f"byte 2: {payload[4:6]}"
-=======
-        assert payload[4:6] in ("FF", "00", "10", "11"), f"byte 2: {payload[4:6]}"
->>>>>>> f0cc0d29
 
         assert "_flags_3" not in result or (
             payload[6:8] == "FF" or int(payload[6:8], 0x10) & 0b10110000 == 0
