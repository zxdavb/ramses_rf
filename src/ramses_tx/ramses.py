#!/usr/bin/env python3
"""RAMSES RF - a RAMSES-II protocol decoder & analyser."""

# TODO: code a lifespan for most packets

from __future__ import annotations

from datetime import timedelta as td
from typing import Any, Final

from .const import SZ_NAME, DevType

from .const import (  # noqa: F401, isort: skip, pylint: disable=unused-import
    I_,
    RP,
    RQ,
    W_,
    Code,
    VerbT,
)


SZ_LIFESPAN: Final = "lifespan"  # WIP


#
########################################################################################
# CODES_SCHEMA - HEAT (CH/DHW, Honeywell/Resideo) vs HVAC (ventilation, Itho/Orcon/etc.)

# The master list - all known codes are here, even if there's no corresponding parser
# Anything with a zone-idx should start: ^0[0-9A-F], ^(0[0-9A-F], or ^((0[0-9A-F]

#
CODES_SCHEMA: dict[Code, dict[str, Any]] = {  # rf_unknown
    Code._0001: {
        SZ_NAME: "rf_unknown",
        I_: r"^00FFFF02(00|FF)$",  # loopback
        RQ: r"^00([28A]0)00(0[0-9A-F])(FF|04)$",  # HVAC
        RP: r"^00([28A]0)00(0[0-9A-F])",  # HVAC
        W_: r"^(0[0-9A-F]|FC|FF)000005(01|05)$",
    },  # TODO: there appears to be a dodgy? RQ/RP for UFC
    Code._0002: {  # WIP: outdoor_sensor - CODE_IDX_COMPLEX?
        # is it CODE_IDX_COMPLEX:
        #  - 02...... for outside temp?
        #  - 03...... for other stuff?
        SZ_NAME: "outdoor_sensor",
        I_: r"^0[0-4][0-9A-F]{4}(00|01|02|05)$",  # Domoticz sends ^02!!
        RQ: r"^00$",  # NOTE: sent by an RFG100
    },
    Code._0004: {  # zone_name
        SZ_NAME: "zone_name",
        I_: r"^0[0-9A-F]00([0-9A-F]){40}$",  # RP is same, null_rp: xxxx,7F*20
        RQ: r"^0[0-9A-F]00$",
        W_: r"^0[0-9A-F]00([0-9A-F]){40}$",  # contrived
        SZ_LIFESPAN: td(days=1),
    },
    Code._0005: {  # system_zones
        SZ_NAME: "system_zones",
        # .I --- 34:092243 --:------ 34:092243 0005 012 000A0000-000F0000-00100000
        I_: r"^(00[01][0-9A-F]{5}){1,3}$",
        RQ: r"^00[01][0-9A-F]$",  # f"00{zone_type}", evohome won't respond to 00
        RP: r"^00[01][0-9A-F]{3,5}$",
        SZ_LIFESPAN: False,
    },
    Code._0006: {  # schedule_version  # TODO: what for DHW schedule?
        SZ_NAME: "schedule_version",
        RQ: r"^00$",
        RP: r"^0005[0-9A-F]{4}$",
    },
    Code._0008: {  # relay_demand, TODO: check RP
        SZ_NAME: "relay_demand",
        # 000 I --- 31:012319 08:006244 --:------ 0008 013 0006958C33CA6ECD2067AA53DD
        I_: r"^((0[0-9A-F]|F[9AC])[0-9A-F]{2}|00[0-9A-F]{24})$",
        RQ: r"^00$",
        RP: r"^00[0-9A-F]{2}$",  # seems only 13: RP (TODO: what about 10:, 08/31:)
    },
    Code._0009: {  # relay_failsafe (only is_controller, OTB send an 0009?)
        SZ_NAME: "relay_failsafe",
        # .I --- 01:145038 --:------ 01:145038 0009 006 FC01FFF901FF
        # .I --- 01:145038 --:------ 01:145038 0009 003 0700FF
        # .I --- 10:040239 01:223036 --:------ 0009 003 000000
        # .I --- --:------ --:------ 12:227486 0009 003 0000FF
        I_: r"^((0[0-9A-F]|F[9AC])0[0-1](00|FF))+$",
    },
    Code._000A: {  # zone_params
        SZ_NAME: "zone_params",
        I_: r"^(0[0-9A-F][0-9A-F]{10}){1,8}$",
        W_: r"^0[0-9A-F][0-9A-F]{10}$",
        RQ: r"^0[0-9A-F]((00)?|([0-9A-F]{10})+)$",  # is: r"^0[0-9A-F]([0-9A-F]{10})+$"
        RP: r"^0[0-9A-F][0-9A-F]{10}$",  # null_rp: xx/007FFF7FFF
        # 17:54:13.126 063 RQ --- 34:064023 01:145038 --:------ 000A 001 03
        # 17:54:13.141 045 RP --- 01:145038 34:064023 --:------ 000A 006 031002260B86
        # 19:20:49.460 062 RQ --- 12:010740 01:145038 --:------ 000A 006 080001F40DAC
        # 19:20:49.476 045 RP --- 01:145038 12:010740 --:------ 000A 006 081001F40DAC
        SZ_LIFESPAN: td(days=1),
    },
    Code._000C: {  # zone_devices
        SZ_NAME: "zone_devices",
        # RP --- 01:145038 18:013393 --:------ 000C 018 06-08-00-1099C3 06-08-00-1099C5 06-08-00-1099BF
        # RP --- 01:145038 18:013393 --:------ 000C 016 05-08-00-109901    08-00-109902    08-00-109903
        I_: r"^0[0-9A-F][01][0-9A-F]|7F[0-9A-F]{6}([0-9A-F]{10}|[0-9A-F]{12}){1,7}$",
        RQ: r"^0[0-9A-F][01][0-9A-F]$",  # TODO: f"{zone_idx}{device_type}"
        SZ_LIFESPAN: False,
    },
    Code._000E: {  # unknown_000e
        SZ_NAME: "message_000e",
        I_: r"^0000(14|28)$",
    },
    Code._0016: {  # rf_check
        SZ_NAME: "rf_check",
        RQ: r"^0[0-9A-F]([0-9A-F]{2})?$",  # TODO: officially: r"^0[0-9A-F]{3}$"
        RP: r"^0[0-9A-F]{3}$",
    },
    Code._0100: {  # language
        SZ_NAME: "language",
        RQ: r"^00([0-9A-F]{4}F{4})?$",  # NOTE: RQ/04/0100 has a payload
        RP: r"^00[0-9A-F]{4}F{4}$",
        SZ_LIFESPAN: td(days=1),  # TODO: make longer?
    },
    Code._0150: {  # unknown_0150
        SZ_NAME: "message_0150",
        RQ: r"^00$",
        RP: r"^000000$",
    },
    Code._01D0: {  # unknown_01d0, TODO: definitely a real code, zone_idx is a guess
        SZ_NAME: "message_01d0",
        I_: r"^0[0-9A-F][0-9A-F]{2}$",
        W_: r"^0[0-9A-F][0-9A-F]{2}$",
        # .W --- 04:000722 01:158182 --:------ 01D0 002 0003  # is a guess, the
        # .I --- 01:158182 04:000722 --:------ 01D0 002 0003  # TRV was in zone 00
    },
    Code._01E9: {  # unknown_01e9, TODO: definitely a real code, zone_idx is a guess
        SZ_NAME: "message_01e9",
        I_: r"^0[0-9A-F][0-9A-F]{2}$",
        W_: r"^0[0-9A-F][0-9A-F]{2}$",
        # .W --- 04:000722 01:158182 --:------ 01E9 002 0003  # is a guess, the
        # .I --- 01:158182 04:000722 --:------ 01E9 002 0000  # TRV was in zone 00
    },
    Code._01FF: {  # unknown_01ff, TODO: definitely a real code, Itho Spider
        SZ_NAME: "message_01ff",
        I_: r"^(00|01)[0-9A-F]{50}$",
        RQ: r"^(00|01)[0-9A-F]{50}$",
        W_: r"^00[0-9A-F]{50}$",
    },
    Code._0404: {  # zone_schedule
        SZ_NAME: "zone_schedule",
        I_: r"^0[0-9A-F](20|23)[0-9A-F]{2}08[0-9A-F]{6}$",
        RQ: r"^0[0-9A-F](20|23)000800[0-9A-F]{4}$",
        RP: r"^0[0-9A-F](20|23)0008[0-9A-F]{6}[0-9A-F]{2,82}$",
        W_: r"^0[0-9A-F](20|23)[0-9A-F]{2}08[0-9A-F]{6}[0-9A-F]{2,82}$",  # as per RP
        SZ_LIFESPAN: None,
    },
    Code._0418: {  # system_fault
        SZ_NAME: "system_fault",
        I_: r"^00(00|40|C0)[0-3][0-9A-F]B0[0-9A-F]{6}0000[0-9A-F]{12}FFFF700[012][0-9A-F]{6}$",
        RQ: r"^0000[0-3][0-9A-F]$",  # f"0000{log_idx}", no payload
    },
    Code._042F: {  # unknown_042f, # non-evohome are len==9, seen only once?
        # .I --- 32:168090 --:------ 32:168090 042F 009 000000100F00105050
        # RP --- 10:048122 18:006402 --:------ 042F 009 000200001400163010
        SZ_NAME: "message_042f",
        I_: r"^00([0-9A-F]{2}){7,8}$",
        RQ: r"^00$",
        RP: r"^00([0-9A-F]{2}){7,8}$",
    },
    Code._0B04: {  # unknown_0b04
        # .I --- --:------ --:------ 12:207082 0B04 002 00C8
        SZ_NAME: "message_0b04",
        I_: r"^00(00|C8)$",
    },
    Code._1030: {  # mixvalve_params
        SZ_NAME: "mixvalve_params",
        # .I --- --:------ --:------ 12:138834 1030 016 01C80137C9010FCA0196CB010FCC0101
        I_: r"^0[0-9A-F](C[89A-C]01[0-9A-F]{2}){5}$",
        RP: r"^00((20|21)01[0-9A-F]{2}){2}$",  # rarely seen, HVAC
        W_: r"^0[0-9A-F](C[89A-C]01[0-9A-F]{2}){5}$",  # contrived
    },
    Code._1060: {  # device_battery
        SZ_NAME: "device_battery",
        I_: r"^0[0-9A-F](FF|[0-9A-F]{2})0[01]$",  # HCW: r"^(FF|0[0-9A-F]...
        SZ_LIFESPAN: td(days=1),
    },
    Code._1081: {  # max_ch_setpoint
        SZ_NAME: "max_ch_setpoint",
        RQ: r"^00$",
        RP: r"^00[0-9A-F]{4}$",
    },
    Code._1090: {  # unknown_1090
        # 095 RP --- 23:100224 22:219457 --:------ 1090 005 00-7FFF-01F4
        SZ_NAME: "message_1090",
        RQ: r"^00$",
        RP: r"^00",
    },
    Code._1098: {  # unknown_1098
        SZ_NAME: "message_1098",
        RQ: r"^00$",
        RP: r"^00",
    },
    Code._10A0: {  # dhw_params
        SZ_NAME: "dhw_params",
        # RQ --- 07:045960 01:145038 --:------ 10A0 006 0013740003E4
        # RP --- 10:048122 18:006402 --:------ 10A0 003 001B58
        # NOTE: RFG100 uses a domain id! (00|01)
        # 19:14:24.662 051 RQ --- 30:185469 01:037519 --:------ 10A0 001 00
        # 19:14:31.463 053 RQ --- 30:185469 01:037519 --:------ 10A0 001 01
        I_: r"^(00|01)[0-9A-F]{4}([0-9A-F]{6})?$",  # NOTE: RQ/07/10A0 has a payload
        RQ: r"^(00|01)([0-9A-F]{10})?$",  # NOTE: RQ/07/10A0 has a payload
        W_: r"^(00|01)[0-9A-F]{4}([0-9A-F]{6})?$",  # TODO: needs checking
        SZ_LIFESPAN: td(hours=4),
    },
    Code._10B0: {  # unknown_10b0
        SZ_NAME: "message_10b0",
        RQ: r"^00$",
        RP: r"^00[0-9A-F]{8}$",
    },
    Code._10D0: {  # filter_change - polling interval should be 1/day
        SZ_NAME: "filter_change",
        I_: r"^00[0-9A-F]{6}(0000|FFFF)?$",
        RQ: r"^00(00)?$",
        W_: r"^00FF$",
    },
    Code._10E0: {  # device_info
        SZ_NAME: "device_info",
        I_: r"^(00|FF)([0-9A-F]{30,})?$",  # r"^[0-9A-F]{32,}$" might be OK
        RQ: r"^00$",  # NOTE: 63 seen (no RP), some devices will accept [0-9A-F]{2}
        # RP: r"^[0-9A-F]{2}([0-9A-F]){30,}$",  # NOTE: indx same as RQ
        SZ_LIFESPAN: False,
    },
    Code._10E1: {  # device_id
        SZ_NAME: "device_id",
        RP: r"^00[0-9A-F]{6}$",
        RQ: r"^00$",
        SZ_LIFESPAN: False,
    },
    Code._10E2: {  # unknown_10e2, HVAC?
        SZ_NAME: "unknown_10e2",
        I_: r"^00[0-9A-F]{4}$",
    },
    Code._1100: {  # tpi_params
        SZ_NAME: "tpi_params",
        #  I --- 01:172368 --:------ 01:172368 1100 008 FC180400007FFF00
        #  I --- 01:172368 13:040439 --:------ 1100 008 FC042814007FFF00
        # RQ --- 01:145038 13:163733 --:------ 1100 008 00180400007FFF01  # boiler relay
        # RP --- 13:163733 01:145038 --:------ 1100 008 00180400FF7FFF01
        # RQ --- 01:145038 13:035462 --:------ 1100 008 FC240428007FFF01  # not bolier relay
        # RP --- 13:035462 01:145038 --:------ 1100 008 00240428007FFF01
        I_: r"^(00|FC)[0-9A-F]{6}(00|FF)([0-9A-F]{4}0[01])?$",
        W_: r"^(00|FC)[0-9A-F]{6}(00|FF)([0-9A-F]{4}0[01])?$",  # TODO: is there no I?
        RQ: r"^(00|FC)([0-9A-F]{6}(00|FF)([0-9A-F]{4}0[01])?)?$",  # RQ/13:/00, or RQ/01:/FC:
        SZ_LIFESPAN: td(days=1),
    },
    Code._11F0: {  # unknown_11f0, from heatpump relay
        SZ_NAME: "message_11f0",
        I_: r"^00",
    },
    Code._1260: {  # dhw_temp
        SZ_NAME: "dhw_temp",
        # RQ --- 30:185469 01:037519 --:------ 1260 001 00
        # RP --- 01:037519 30:185469 --:------ 1260 003 000837
        # RQ --- 18:200202 10:067219 --:------ 1260 002 0000
        # RP --- 10:067219 18:200202 --:------ 1260 003 007FFF
        # .I --- 07:045960 --:------ 07:045960 1260 003 0007A9
        I_: r"^(00|01)[0-9A-F]{4}$",  # NOTE: RP is same
        RQ: r"^(00|01)(00)?$",  # TODO: officially: r"^(00|01)$"
        SZ_LIFESPAN: td(hours=1),
    },
    Code._1280: {  # outdoor_humidity
        SZ_NAME: "outdoor_humidity",
        I_: r"^00[0-9A-F]{2}[0-9A-F]{8}?$",
    },
    Code._1290: {  # outdoor_temp
        SZ_NAME: "outdoor_temp",
        I_: r"^00[0-9A-F]{4}$",  # NOTE: RP is same
        RQ: r"^00$",
    },
    Code._1298: {  # co2_level
        SZ_NAME: "co2_level",
        I_: r"^00[0-9A-F]{4}$",
        RQ: r"^00$",
    },
    Code._12A0: {  # indoor_humidity
        SZ_NAME: "indoor_humidity",
        I_: r"^(0[0-9A-F]{3}([0-9A-F]{8}(00)?)?)+$",
        RP: r"^0[0-9A-F]{3}([0-9A-F]{8}(00)?)?$",
        SZ_LIFESPAN: td(hours=1),
    },
    Code._12B0: {  # window_state  (HVAC % window open)
        SZ_NAME: "window_state",
        I_: r"^0[0-9A-F](0000|C800|FFFF)$",  # NOTE: RP is same
        RQ: r"^0[0-9A-F](00)?$",
        SZ_LIFESPAN: td(hours=1),
    },
    Code._12C0: {  # displayed_temp (HVAC room temp)
        SZ_NAME: "displayed_temp",  # displayed room temp
        I_: r"^00[0-9A-F]{2}0[01](FF)?$",
    },
    Code._12C8: {  # air_quality, HVAC
        SZ_NAME: "air_quality",
        I_: r"^00[0-9A-F]{4}$",
    },
    Code._12F0: {  # dhw_flow_rate
        # 2021-11-05T06:25:20.399400 065 RP --- 10:023327 18:131597 --:------ 12F0 003 000307
        # 2021-11-05T06:25:20.669382 066 RP --- 10:023327 18:131597 --:------ 3220 005 00C01307C0
        # 2021-11-05T06:35:20.450201 065 RP --- 10:023327 18:131597 --:------ 12F0 003 000023
        # 2021-11-05T06:35:20.721228 066 RP --- 10:023327 18:131597 --:------ 3220 005 0040130059
        # 2021-12-06T06:35:54.575298 073 RP --- 10:051349 18:135447 --:------ 12F0 003 00059F
        # 2021-12-06T06:35:55.949502 071 RP --- 10:051349 18:135447 --:------ 3220 005 00C0130ECC
        SZ_NAME: "dhw_flow_rate",
        RQ: r"^00$",
        RP: r"^00[0-9A-F]{4}$",
    },
    Code._1300: {  # cv water pressure (usu. for ch)
        SZ_NAME: "ch_pressure",
        RQ: r"^00$",
        RP: r"^00[0-9A-F]{4}$",
    },
    Code._1470: {  # programme_scheme, HVAC (1470, 1F70, 22B0)
        SZ_NAME: "programme_scheme",
        RQ: r"^00$",
        I_: r"^00[0-9A-F]{14}$",
        W_: r"^00[0-9A-F]{2}0{4}800{6}$",
    },
    Code._1F09: {  # system_sync - FF (I), 00 (RP), F8 (W, after 1FC9)
        SZ_NAME: "system_sync",
        I_: r"^(00|01|DB|FF)[0-9A-F]{4}$",  # FF is evohome, DB is Hometronics
        RQ: r"^00$",
        RP: r"^00[0-9A-F]{4}$",  # xx-secs
        W_: r"^F8[0-9A-F]{4}$",
    },
    Code._1F41: {  # dhw_mode
        SZ_NAME: "dhw_mode",
        I_: r"^(00|01)(00|01|FF)0[0-5]F{6}(([0-9A-F]){12})?$",
        RQ: r"^(00|01)$",  # will accept: r"^(00|01)(00)$"
        W_: r"^(00|01)(00|01|FF)0[0-5]F{6}(([0-9A-F]){12})?$",
        SZ_LIFESPAN: td(hours=4),
    },
    Code._1F70: {  # programme_config, HVAC (1470, 1F70, 22B0)
        SZ_NAME: "programme_config",
        I_: r"^00[0-9A-F]{30}$",
        RQ: r"^00[0-9A-F]{30}$",
        W_: r"^00[0-9A-F]{30}$",
    },
    Code._1FC9: {  # rf_bind
        SZ_NAME: "rf_bind",  # idx-code-dev_id
        RQ: r"^00$",
        RP: r"^((0[0-9A-F]|F[69ABCF]|[0-9A-F]{2})([0-9A-F]{10}))+$",
        I_: r"^((0[0-9A-F]|F[69ABCF]|[0-9A-F]{2})([0-9A-F]{10}))+|00|21$",  # NOTE: payload can be 00
        W_: r"^((0[0-9A-F]|F[69ABCF]|[0-9A-F]{2})([0-9A-F]{10}))+$",
    },
    Code._1FCA: {  # unknown_1fca
        SZ_NAME: "message_1fca",
        RQ: r"^00$",
        RP: r"^((0[0-9A-F]|F[9ABCF]|90)([0-9A-F]{10}))+$",  # xx-code-dev_id
        I_: r"^((0[0-9A-F]|F[9ABCF])([0-9A-F]{10}))+$",
        W_: r"^((0[0-9A-F]|F[9ABCF])([0-9A-F]{10}))+$",
    },
    Code._1FD0: {  # unknown_1fd0
        SZ_NAME: "message_1fd0",
        RQ: r"^00$",
        RP: r"^00",
    },
    Code._1FD4: {  # opentherm_sync
        SZ_NAME: "opentherm_sync",
        I_: r"^00([0-9A-F]{4})$",
    },
    Code._2210: {  # unknown_2210, HVAC, NB: no I
        SZ_NAME: "unknown_2210",
        RQ: r"^00$",
        RP: r"^00[0-9A-F]{82}$",
    },
    Code._2249: {  # setpoint_now?
        SZ_NAME: "setpoint_now",  # setpt_now_next
        I_: r"^(0[0-9A-F]{13}){1,2}$",
    },  # TODO: This could be an array
    Code._22C9: {  # setpoint_bounds (was: ufh_setpoint)
        SZ_NAME: "setpoint_bounds",
        I_: r"^(0[0-9A-F][0-9A-F]{8}0[12]){1,4}(0[12]03)?$",  # (0[12]03)? only if len(array) == 1
        W_: r"^(0[0-9A-F][0-9A-F]{8}0[12])$",  # never an array
    },
    Code._22D0: {  # unknown_22d0, HVAC system switch?
        SZ_NAME: "message_22d0",
        I_: r"^(00|03)",
        W_: r"^03",
    },
    Code._22D9: {  # boiler_setpoint
        SZ_NAME: "boiler_setpoint",
        RQ: r"^00$",
        RP: r"^00[0-9A-F]{4}$",
    },
    Code._22E0: {  # unknown_22e0, HVAC, NB: no I
        SZ_NAME: "unknown_22e0",
        RQ: r"^00$",
        RP: r"^00[0-9A-F]{6}$",
    },
    Code._22E5: {  # unknown_22e5, HVAC, NB: no I
        SZ_NAME: "unknown_22e5",
        RQ: r"^00$",
        RP: r"^00[0-9A-F]{6}$",
    },
    Code._22E9: {  # unknown_22e9, HVAC, NB: no I
        SZ_NAME: "unknown_22e9",
        RQ: r"^00$",
        RP: r"^00[0-9A-F]{6}$",
    },
    Code._22F1: {  # fan_mode, HVAC
        SZ_NAME: "fan_mode",
        RQ: r"^00$",
        RP: r"^00[0-9A-F]{4}$",
        I_: r"^(00|63)(0[0-9A-F]){1,2}$",
    },
    Code._22F2: {  # unknown_22f2, HVAC, NB: no I
        SZ_NAME: "unknown_22f2",
        RQ: r"^00$",  # (00|01)?
        RP: r"^00[0-9A-F]{4}(01[0-9A-F]{4})?$",
    },
    Code._22F3: {  # fan_boost, HVAC
        SZ_NAME: "fan_boost",
        I_: r"^(00|63)(021E)?[0-9A-F]{4}([0-9A-F]{8})?$",
    },  # minutes only?
    Code._22F4: {  # unknown_22f4, HVAC
        SZ_NAME: "unknown_22f4",
        I_: r"^00[0-9A-F]{24}$",
        RQ: r"^00$",
    },
    Code._22F7: {  # fan_bypass_mode (% open), HVAC
        SZ_NAME: "fan_bypass_mode",
        I_: r"^00([0-9A-F]{2}){1,2}$",  # RP is the same
        RQ: r"^00$",
        W_: r"^00[0-9A-F]{2}(EF)?$",
    },
    Code._22F8: {  # fan_22f8 (moisture scenario?), HVAC
        SZ_NAME: "fan_22f8",
        RQ: r"^00$",
        I_: r"^00[0-9A-F]{4}$",
    },
    Code._22B0: {  # programme_status, HVAC (1470, 1F70, 22B0)
        SZ_NAME: "programme_status",
        W_: r"^00[0-9A-F]{2}$",
        I_: r"^00[0-9A-F]{2}$",
    },
    Code._2309: {  # setpoint
        SZ_NAME: "setpoint",
        I_: r"^(0[0-9A-F]{5})+$",
        W_: r"^0[0-9A-F]{5}$",
        # RQ --- 12:010740 01:145038 --:------ 2309 003 03073A # No RPs
        RQ: r"^0[0-9A-F]([0-9A-F]{4})?$",  # NOTE: 12 uses: r"^0[0-9A-F]$"
        SZ_LIFESPAN: td(minutes=30),
    },
    Code._2349: {  # zone_mode
        SZ_NAME: "zone_mode",
        I_: r"^0[0-9A-F]{5}0[0-4][0-9A-F]{6}([0-9A-F]{12})?$",
        W_: r"^0[0-9A-F]{5}0[0-4][0-9A-F]{6}([0-9A-F]{12})?$",
        # .W --- 18:141846 01:050858 --:------ 2349 013 02-0960-04-FFFFFF-0409160607E5
        # .W --- 18:141846 01:050858 --:------ 2349 007 02-08FC-01-FFFFFF
        RQ: r"^0[0-9A-F](00|[0-9A-F]{12})?$",
        # RQ --- 22:070483 01:063844 --:------ 2349 007 06-0708-03-000027
        SZ_LIFESPAN: td(hours=4),
    },
    Code._2389: {  # unknown_2389 - CODE_IDX_COMPLEX?
        # .I 024 03:052382 --:------ 03:052382 2389 003 02001B
        SZ_NAME: "unknown_2389",
        I_: r"^0[0-4][0-9A-F]{4}$",
    },
    Code._2400: {  # unknown_2400, from OTB
        SZ_NAME: "message_2400",
        RQ: r"^00$",
        RP: r"^00",
    },
    Code._2401: {  # unknown_2401, from OTB
        SZ_NAME: "message_2401",
        RQ: r"^00$",
        RP: r"^00",
    },
    Code._2410: {  # unknown_2410, from OTB
        SZ_NAME: "message_2410",
        RQ: r"^00$",
        RP: r"^00",
    },
    Code._2411: {  # fan_params, HVAC
        SZ_NAME: "fan_params",
        I_: r"^(00|01|15|16|17|21)00[0-9A-F]{6}([0-9A-F]{8}){4}[0-9A-F]{4}$",
        RQ: r"^(00|01|15|16|17|21)00[0-9A-F]{2}((00){19})?$",
        W_: r"^(00|01|15|16|17|21)00[0-9A-F]{6}[0-9A-F]{8}(([0-9A-F]{8}){3}[0-9A-F]{4})?$",
    },
    Code._2420: {  # unknown_2420, from OTB
        SZ_NAME: "message_2420",
        RQ: r"^00$",
        RP: r"^00",
    },
    Code._2D49: {  # unknown_2d49
        SZ_NAME: "message_2d49",
        # 10:14:08.526 045  I --- 01:023389 --:------ 01:023389 2D49 003 010000
        # 10:14:12.253 047  I --- 01:023389 --:------ 01:023389 2D49 003 00C800
        # 10:14:12.272 047  I --- 01:023389 --:------ 01:023389 2D49 003 01C800
        # 10:14:12.390 049  I --- 01:023389 --:------ 01:023389 2D49 003 880000
        # 10:14:12.399 048  I --- 01:023389 --:------ 01:023389 2D49 003 FD0000
        I_: r"^(0[0-9A-F]|88|F6|FD)[0-9A-F]{2}(00||FF)$",
    },  # seen with Hometronic systems
    Code._2E04: {  # system_mode
        SZ_NAME: "system_mode",
        I_: r"^0[0-7][0-9A-F]{12}0[01]$",
        RQ: r"^FF$",
        W_: r"^0[0-7][0-9A-F]{12}0[01]$",
        SZ_LIFESPAN: td(hours=4),
    },
    Code._2E10: {  # presence_detect - HVAC
        SZ_NAME: "presence_detect",
        I_: r"^00(00|01)(00)?$",
    },
    Code._30C9: {  # temperature
        SZ_NAME: "temperature",
        I_: r"^(0[0-9A-F][0-9A-F]{4})+$",
        RQ: r"^0[0-9A-F](00)?$",  # TODO: officially: r"^0[0-9A-F]$"
        RP: r"^0[0-9A-F][0-9A-F]{4}$",  # Null: r"^0[0-9A-F]7FFF$"
        SZ_LIFESPAN: td(hours=1),
    },
    Code._3110: {  # ufc_demand - HVAC
        SZ_NAME: "ufc_demand",
        I_: r"^(00|01)00[0-9A-F]{2}(00|10|20)",  # (00|10|20|FF)???
    },
    Code._3120: {  # unknown_3120 - Error Report?
        SZ_NAME: "message_3120",
        I_: r"^00[0-9A-F]{10}FF$",  # only ever: 34:/0070B0000000FF
        RQ: r"^00$",  # 20: will RP an RQ?
        # RP: r"^00[0-9A-F]{10}FF$",  # only ever: 20:/0070B000009CFF
    },
    Code._313E: {  # unknown_313e, HVAC, NB: no I
        SZ_NAME: "unknown_313e",
        RQ: r"^00$",
        RP: r"^00[0-9A-F]{20}$",
    },
    Code._313F: {  # datetime (time report)
        SZ_NAME: "datetime",
        I_: r"^00[0-9A-F]{16}$",  # NOTE: RP is same
        RQ: r"^00$",
        W_: r"^00[0-9A-F]{16}$",
        SZ_LIFESPAN: td(seconds=3),
    },
    Code._3150: {  # heat_demand, also fans with preheat
        SZ_NAME: "heat_demand",
        I_: r"^((0[0-9A-F])[0-9A-F]{2}|FC[0-9A-F]{2})+$",
        SZ_LIFESPAN: td(minutes=20),
    },
    Code._31D9: {  # fan_state
        SZ_NAME: "fan_state",
        # I_: r"^(00|21)[0-9A-F]{32}$",
        # I_: r"^(00|01|21)[0-9A-F]{4}((00|FE)(00|20){12}(00|08))?$",
        I_: r"^(00|01|15|16|17|21)[0-9A-F]{4}(([0-9A-F]{2})(00|20){0,12}(00|01|04|08)?)?$",  # 00-0004-FE
        RQ: r"^(00|01|15|16|17|21)$",
    },
    Code._31DA: {  # hvac_state (fan_state_extended)
        SZ_NAME: "hvac_state",
        I_: r"^(00|01|15|16|17|21)[0-9A-F]{56}(00|20)?$",
        RQ: r"^(00|01|15|16|17|21)$",
        # RQ --- 32:168090 30:082155 --:------ 31DA 001 21
    },
    Code._31E0: {  # fan_demand
        # 10:15:42.712 077  I --- 29:146052 32:023459 --:------ 31E0 003 0000C8
        # 10:21:18.549 078  I --- 29:146052 32:023459 --:------ 31E0 003 000000
        # 07:56:50.522 095  I --- --:------ --:------ 07:044315 31E0 004 00006E00
        SZ_NAME: "fan_demand",
        I_: r"^00([0-9A-F]{4}){1,3}(00|FF)?$",
    },
    Code._3200: {  # boiler (or CV?) output temp
        SZ_NAME: "boiler_output",
        I_: r"^00[0-9A-F]{4}$",
        RQ: r"^00$",
    },
    Code._3210: {  # boiler (or CV?) return temp
        SZ_NAME: "boiler_return",
        RQ: r"^00$",
        RP: r"^00[0-9A-F]{4}$",
    },
    Code._3220: {  # opentherm_msg
        SZ_NAME: "opentherm_msg",
        RQ: r"^00[0-9A-F]{8}$",
        RP: r"^00[0-9A-F]{8}$",
    },
    Code._3221: {  # unknown_3221, from OTB
        SZ_NAME: "message_3221",
        RQ: r"^00$",
        RP: r"^00",
    },
    Code._3222: {  # unknown_3222, HVAC, NB: no I
        SZ_NAME: "unknown_3222",
        RQ: r"^00$",
        RP: r"^00[0-9A-F]{4,24}$",
    },
    Code._3223: {  # unknown_3223, from OTB
        SZ_NAME: "message_3223",
        RQ: r"^00$",
        RP: r"^00",
    },
    Code._3B00: {  # actuator_sync, NOTE: no RQ
        SZ_NAME: "actuator_sync",
        I_: r"^(00|FC)(00|C8)$",
    },
    Code._3EF0: {  # actuator_state
        SZ_NAME: "actuator_state",
        # .I --- 13:106039 --:------ 13:106039 3EF0 003 00-C8FF
        # .I --- 21:038634 --:------ 21:038634 3EF0 006 00-0000-0A0200  #                            # Itho spIDer
        # .I --- 10:030051 --:------ 10:030051 3EF0 009 00-0010-000000-020A64
        # .I --- 08:031043 31:077159 --:------ 3EF0 020 00-1191A72044399D2A50DE43F920478AF7185F3F  # # Jasper BLOB
        I_: r"^..((00|C8)FF|[0-9A-F]{10}|[0-9A-F]{16}|[0-9A-F]{38})$",
        RQ: r"^00(00)?$",
        RP: r"^00((00|C8)FF|[0-9A-F]{10}|[0-9A-F]{16})$",
    },
    Code._3EF1: {  # actuator_cycle
        SZ_NAME: "actuator_cycle",
        # RQ --- 31:004811 13:077615 --:------ 3EF1 001 00
        # RP --- 13:077615 31:004811 --:------ 3EF1 007 00024D001300FF
        # RQ --- 22:068154 13:031208 --:------ 3EF1 002 0000
        # RP --- 13:031208 22:068154 --:------ 3EF1 007 00024E00E000FF
        # RQ --- 31:074182 08:026984 --:------ 3EF1 012 0005D1341DA39B8C7DAFD4C1
        # RP --- 08:026984 31:074182 --:------ 3EF1 018 001396A7E087922FA77794280B66BE16A975
        RQ: r"^00((00)?|[0-9A-F]{22})$",  # NOTE: latter is Japser
        RP: r"^00([0-9A-F]{12}|[0-9A-F]{34})$",  # NOTE: latter is Japser
    },
    Code._4401: {  # unknown_4401 - HVAC
        SZ_NAME: "unknown_4401",
        I_: r"^[0-9A-F]{40}$",
        RP: r"^00$",
        RQ: r"^[0-9A-F]{40}$",
        W_: r"^[0-9A-F]{40}$",
    },
    Code._4E01: {  # xxx (HVAC) - Itho Spider
        SZ_NAME: "hvac_4e01",
        I_: r"^00([0-9A-F]{4}){3,12}00$",
    },
    Code._4E02: {  # xxx (HVAC) - Itho Spider
        SZ_NAME: "hvac_4e02",
        I_: r"^00([0-9A-F]{4}){3,12}(02|03|04|05)([0-9A-F]{4}){3,12}$",
    },
    Code._4E04: {  # xxx (HVAC) - Itho Spider
        SZ_NAME: "hvac_4e04",
        I_: r"^00(00|01|02)[0-9A-F]{2}$",
        W_: r"^00(00|01|02)[0-9A-F]{2}$",
    },
    Code._4E0D: {  # xxx (HVAC) - Itho Spider
        SZ_NAME: "hvac_4e0d",
        I_: r"^(01|02)(00|01)$",
    },
    Code._4E15: {  # xxx (HVAC) - Itho Spider
        SZ_NAME: "hvac_4e15",
        I_: r"^000[0-7]$",
    },
    Code._4E16: {  # xxx (HVAC) - Itho Spider
        SZ_NAME: "hvac_4e16",
        I_: r"^00(00){6}$",
    },
    Code._PUZZ: {
        SZ_NAME: "puzzle_packet",
        I_: r"^00(([0-9A-F]){2})+$",
    },
}
CODE_NAME_LOOKUP = {k: v["name"] for k, v in CODES_SCHEMA.items()}


for code in CODES_SCHEMA.values():  # map any (missing) RPs to I_s
    if RQ in code and RP not in code and I_ in code:
        code[RP] = code[I_]
#
# .I --- 01:210309 --:------ 01:210309 0009 006 FC00FFF900FF
CODES_WITH_ARRAYS: dict[Code, list[int | tuple[str, ...]]] = {  # 000C/1FC9 are special
    Code._0005: [4, ("34",)],
    Code._0009: [3, ("01", "12", "22")],
    Code._000A: [6, ("01", "12", "22")],  # single element I after a W
    Code._2309: [3, ("01", "12", "22")],
    Code._30C9: [3, ("01", "12", "22")],
    Code._2249: [7, ("23",)],
    Code._22C9: [6, ("02",)],
    Code._3150: [2, ("02",)],
}  # TODO dex: element_length, src.type(s) (and dst.type too)
#
RQ_IDX_COMPLEX: list[Code] = [
    Code._0005,  # context: zone_type
    Code._000A,  # optional payload
    Code._000C,  # context: index, zone_type
    Code._0016,  # optional payload
    Code._0100,  # optional payload
    Code._0404,  # context: index, fragment_idx (fragment_header)
    Code._0418,  # context: index
    Code._10A0,  # optional payload
    Code._1100,  # optional payload
    Code._2309,  # optional payload
    Code._2349,  # optional payload
    Code._3220,  # context: msg_id, and payload
]
RQ_NO_PAYLOAD: list[Code] = [
    k
    for k, v in CODES_SCHEMA.items()
    if v.get(RQ)
    in (r"^FF$", r"^00$", r"^00(00)?$", r"^0[0-9A-F](00)?$", r"^0[0-9A-F]00$")
]
RQ_NO_PAYLOAD.extend((Code._0418,))


########################################################################################
# IDX:_xxxxxx: index (and context)

# all known codes should be in only one of IDX_COMPLEX, IDX_NONE, IDX_SIMPLE

# IDX_COMPLEX - *usually has* a context, but doesn't satisfy criteria for IDX_SIMPLE:
CODE_IDX_ARE_COMPLEX: set[Code] = {
    Code._0005,
    Code._000C,  # idx = fx(payload[0:4])
    # Code._0404,  # use "HW" for idx if payload[4:6] == "23"  # TODO: should be used
    Code._0418,  # log_idx (payload[4:6])  #  null RPs are missing an idx
    Code._1100,
    Code._3220,  # data_id (payload[4:6])
}  # TODO: 0005 to ..._NONE?

# IDX_SIMPLE - *can have* a context, but sometimes not (usu. 00): only ever payload[:2],
# either a zone_idx, domain_id or (UFC) circuit_idx (or array of such, i.e. seqx[:2])

_SIMPLE_IDX = ("^0[0-9A-F]", "^(0[0-9A-F]", "^((0[0-9A-F]", "^(00|01)")
CODE_IDX_ARE_SIMPLE: set[Code] = {
    k
    for k, v in CODES_SCHEMA.items()
    for verb in (RQ, I_)
    if k not in CODE_IDX_ARE_COMPLEX and v.get(verb, "").startswith(_SIMPLE_IDX)
}
CODE_IDX_ARE_SIMPLE |= {
    Code._22D0,
    Code._2411,
    Code._31D9,
    Code._31DA,
    Code._3B00,
    Code._4E0D,
}

# IDX_NONE - *never has* a context: most payloads start 00, but no context even if the
# payload starts with something else (e.g. 2E04)
CODE_IDX_ARE_NONE: set[Code] = {
    k
    for k, v in CODES_SCHEMA.items()
    if k not in CODE_IDX_ARE_COMPLEX | CODE_IDX_ARE_SIMPLE
    and ((RQ in v and v[RQ][:3] == "^00") or (I_ in v and v[I_][:3] == "^00"))
}
CODE_IDX_ARE_NONE |= {Code._22F3, Code._2389, Code._2E04, Code._4401}

# CODE_IDX_DOMAIN - NOTE: not necc. mutex with other 3
CODE_IDX_DOMAIN: dict[Code, str] = {
    Code._0001: "^F[ACF])",
    Code._0008: "^F[9AC]",
    Code._0009: "^F[9AC]",
    Code._1100: "^FC",
    Code._1FC9: "^F[9ABCF]",
    Code._3150: "^FC",
    Code._3B00: "^FC",
}


#
########################################################################################
# CODES_BY_DEV_SLUG - HEAT (CH/DHW) vs HVAC (ventilation)
# TODO: 34: can 3220 - split out RND from THM/STA
_DEV_KLASSES_HEAT: dict[str, dict[Code, dict[VerbT, Any]]] = {
    DevType.RFG: {  # RFG100: RF to Internet gateway (and others)
        Code._0002: {RQ: {}},
        Code._0004: {I_: {}, RQ: {}},
        Code._0005: {RQ: {}},
        Code._0006: {RQ: {}},
        Code._000A: {RQ: {}},
        Code._000C: {RQ: {}},
        Code._000E: {W_: {}},
        Code._0016: {RP: {}},
        Code._0404: {RQ: {}, W_: {}},
        Code._0418: {RQ: {}},
        Code._10A0: {RQ: {}},
        Code._10E0: {I_: {}, RQ: {}, RP: {}},
        Code._1260: {RQ: {}},
        Code._1290: {I_: {}},
        Code._1F41: {RQ: {}},
        Code._1FC9: {RP: {}, W_: {}},
        Code._22D9: {RQ: {}},
        Code._2309: {I_: {}},
        Code._2349: {RQ: {}, RP: {}, W_: {}},
        Code._2E04: {RQ: {}, I_: {}, W_: {}},
        Code._30C9: {RQ: {}},
        Code._313F: {RQ: {}, RP: {}, W_: {}},
        Code._3220: {RQ: {}},
        Code._3EF0: {RQ: {}},
    },
    DevType.CTL: {  # e.g. ATC928: Evohome Colour Controller
        Code._0001: {W_: {}},
        Code._0002: {I_: {}, RP: {}},
        Code._0004: {I_: {}, RP: {}},
        Code._0005: {I_: {}, RP: {}},
        Code._0006: {RP: {}},
        Code._0008: {I_: {}},
        Code._0009: {I_: {}},
        Code._000A: {I_: {}, RP: {}},
        Code._000C: {RP: {}},
        Code._0016: {RQ: {}, RP: {}},
        Code._0100: {RP: {}},
        Code._01D0: {I_: {}},
        Code._01E9: {I_: {}},
        Code._0404: {I_: {}, RP: {}},
        Code._0418: {I_: {}, RP: {}},
        Code._1030: {I_: {}},
        Code._10A0: {I_: {}, RP: {}},
        Code._10E0: {RP: {}},
        Code._1100: {I_: {}, RQ: {}, RP: {}, W_: {}},
        Code._1260: {RP: {}},
        Code._1290: {RP: {}},
        Code._12B0: {I_: {}, RP: {}},
        Code._1F09: {I_: {}, RP: {}, W_: {}},
        Code._1FC9: {I_: {}, RQ: {}, RP: {}, W_: {}},
        Code._1F41: {I_: {}, RP: {}},
        Code._2249: {I_: {}},  # Hometronics, not Evohome
        Code._22D9: {RQ: {}},
        Code._2309: {I_: {}, RP: {}},
        Code._2349: {I_: {}, RP: {}},
        Code._2D49: {I_: {}},
        Code._2E04: {I_: {}, RP: {}},
        Code._30C9: {I_: {}, RP: {}},
        Code._313F: {I_: {}, RP: {}, W_: {}},
        Code._3150: {I_: {}},
        Code._3220: {RQ: {}},
        Code._3B00: {I_: {}},
        Code._3EF0: {RQ: {}},
    },
    DevType.PRG: {  # e.g. HCF82/HCW82: Room Temperature Sensor
        Code._0009: {I_: {}},
        Code._1090: {RP: {}},
        Code._10A0: {RP: {}},
        Code._1100: {I_: {}},
        Code._1F09: {I_: {}},
        Code._2249: {I_: {}},
        Code._2309: {I_: {}},
        Code._30C9: {I_: {}},
        Code._3B00: {I_: {}},
        Code._3EF1: {RP: {}},
    },
    DevType.THM: {  # e.g. Generic Thermostat
        Code._0001: {W_: {}},
        Code._0005: {I_: {}},
        Code._0008: {I_: {}},
        Code._0009: {I_: {}},
        Code._000A: {I_: {}, RQ: {}, W_: {}},
        Code._000C: {I_: {}},
        Code._000E: {I_: {}},
        Code._0016: {RQ: {}},
        Code._042F: {I_: {}},
        Code._1030: {I_: {}},
        Code._1060: {I_: {}},
        Code._1090: {RQ: {}},
        Code._10E0: {I_: {}},
        Code._1100: {I_: {}},
        Code._12C0: {I_: {}},
        Code._1F09: {I_: {}},
        Code._1FC9: {I_: {}},
        Code._22C9: {W_: {}},  # DT4R
        Code._2309: {I_: {}, RQ: {}, W_: {}},
        Code._2349: {RQ: {}, W_: {}},
        Code._30C9: {I_: {}},
        Code._3120: {I_: {}},
        Code._313F: {
            I_: {}
        },  # .W --- 30:253184 34:010943 --:------ 313F 009 006000070E0...
        Code._3220: {RP: {}},  # RND (using OT)
        Code._3B00: {I_: {}},
        Code._3EF0: {RQ: {}},  # when bound direct to a 13:
        Code._3EF1: {RQ: {}},  # when bound direct to a 13:
    },
    DevType.UFC: {  # e.g. HCE80/HCC80: Underfloor Heating Controller
        Code._0001: {RP: {}, W_: {}},  # TODO: Ix RP
        Code._0005: {RP: {}},
        Code._0008: {I_: {}},
        Code._000A: {RP: {}},
        Code._000C: {RP: {}},
        Code._1FC9: {I_: {}},
        Code._10E0: {I_: {}, RP: {}},
        Code._22C9: {I_: {}},  # NOTE: No RP
        Code._22D0: {I_: {}, RP: {}},
        Code._2309: {RP: {}},
        Code._3150: {I_: {}},
    },
    DevType.TRV: {  # e.g. HR92/HR91: Radiator Controller
        Code._0001: {W_: {r"^0[0-9A-F]"}},
        Code._0004: {RQ: {r"^0[0-9A-F]00$"}},
        Code._0016: {RQ: {}, RP: {}},
        Code._0100: {RQ: {r"^00"}},
        Code._01D0: {W_: {}},
        Code._01E9: {W_: {}},
        Code._1060: {I_: {r"^0[0-9A-F]{3}0[01]$"}},
        Code._10E0: {I_: {r"^00[0-9A-F]{30,}$"}},
        Code._12B0: {I_: {r"^0[0-9A-F]{3}00$"}},  # sends every 1h
        Code._1F09: {RQ: {r"^00$"}},
        Code._1FC9: {I_: {}, W_: {}},
        Code._2309: {I_: {r"^0[0-9A-F]{5}$"}},
        Code._30C9: {I_: {r"^0[0-9A-F]"}},
        Code._313F: {RQ: {r"^00$"}},
        Code._3150: {I_: {r"^0[0-9A-F]{3}$"}},
    },
    DevType.DHW: {  # e.g. CS92: (DHW) Cylinder Thermostat
        Code._0016: {RQ: {}},
        Code._1060: {I_: {}},
        Code._10A0: {RQ: {}},  # This RQ/07/10A0 includes a payload
        Code._1260: {I_: {}},
        Code._1FC9: {I_: {}},
    },
    DevType.OTB: {  # e.g. R8810/R8820: OpenTherm Bridge
        Code._0009: {I_: {}},  # 1/24h for a R8820 (not an R8810)
        Code._0150: {RP: {}},  # R8820A only?
        Code._042F: {I_: {}, RP: {}},
        Code._1081: {RP: {}},  # R8820A only?
        Code._1098: {RP: {}},  # R8820A only?
        Code._10A0: {RP: {}},
        Code._10B0: {RP: {}},  # R8820A only?
        Code._10E0: {I_: {}, RP: {}},
        Code._10E1: {RP: {}},  # R8820A only?
        Code._1260: {RP: {}},
        Code._1290: {RP: {}},
        Code._12F0: {RP: {}},  # R8820A only?
        Code._1300: {RP: {}},  # R8820A only?
        Code._1FC9: {I_: {}, W_: {}},
        Code._1FD0: {RP: {}},  # R8820A only?
        Code._1FD4: {I_: {}},  # 2/min for R8810, every ~210 sec for R8820
        Code._22D9: {RP: {}},
        Code._2400: {RP: {}},  # R8820A only?
        Code._2401: {RP: {}},  # R8820A only?
        Code._2410: {RP: {}},  # R8820A only?
        Code._2420: {RP: {}},  # R8820A only?
        Code._3150: {I_: {}},
        Code._3200: {RP: {}},  # R8820A only?
        Code._3210: {RP: {}},  # R8820A only?
        Code._3220: {RP: {}},
        Code._3221: {RP: {}},  # R8820A only?
        Code._3223: {RP: {}},  # R8820A only?
        Code._3EF0: {I_: {}, RP: {}},
        Code._3EF1: {RP: {}},
    },  # see: https://www.opentherm.eu/request-details/?post_ids=2944
    DevType.BDR: {  # e.g. BDR91A/BDR91T: Wireless Relay Box
        Code._0008: {RP: {}},  # doesn't RP/0009
        Code._0016: {RP: {}},
        # Code._10E0: {},  # 13: will not RP/10E0 # TODO: how to indicate that fact here
        Code._1100: {I_: {}, RP: {}},
        Code._11F0: {I_: {}},  # BDR91T in heatpump mode
        Code._1FC9: {RP: {}, W_: {}},
        Code._2D49: {I_: {}},  # BDR91T in heatpump mode
        Code._3B00: {I_: {}},
        Code._3EF0: {I_: {}},
        # RP: {},  # RQ --- 01:145038 13:237335 --:------ 3EF0 001 00
        Code._3EF1: {RP: {}},
    },
    DevType.OUT: {
        Code._0002: {I_: {}},
        Code._1FC9: {I_: {}},
    },  # i.e. HB85 (ext. temperature/luminosity(lux)), HB95 (+ wind speed)
    #
    DevType.JIM: {  # Jasper Interface Module, 08
        Code._0008: {RQ: {}},
        Code._10E0: {I_: {}},
        Code._1100: {I_: {}},
        Code._3EF0: {I_: {}},
        Code._3EF1: {RP: {}},
    },
    DevType.JST: {  # Jasper Stat, 31
        Code._0008: {I_: {}},
        Code._10E0: {I_: {}},
        Code._3EF1: {RQ: {}, RP: {}},
    },
    # DevType.RND: {  # e.g. TR87RF: Single (round) Zone Thermostat
    #     Code._0005: {I_: {}},
    #     Code._0008: {I_: {}},
    #     Code._000A: {I_: {}, RQ: {}},
    #     Code._000C: {I_: {}},
    #     Code._000E: {I_: {}},
    #     Code._042F: {I_: {}},
    #     Code._1060: {I_: {}},
    #     Code._10E0: {I_: {}},
    #     Code._12C0: {I_: {}},
    #     Code._1FC9: {I_: {}},
    #     Code._1FD4: {I_: {}},
    #     Code._2309: {I_: {}, RQ: {}, W_: {}},
    #     Code._2349: {RQ: {}},
    #     Code._30C9: {I_: {}},
    #     Code._3120: {I_: {}},
    #     Code._313F: {I_: {}},  # W --- 30:253184 34:010943 --:------ 313F 009 006000070E0...
    #     Code._3EF0: {I_: {}, RQ: {}},  # when bound direct to a 13:
    #     Code._3EF1: {RQ: {}},  # when bound direct to a 13:
    # },
    # DevType.DTS: {  # e.g. DTS92(E)
    #     Code._0001: {W_: {}},
    #     Code._0008: {I_: {}},
    #     Code._0009: {I_: {}},
    #     Code._000A: {I_: {}, RQ: {}, W_: {}},
    #     Code._0016: {RQ: {}},
    #     # "0B04": {I_: {}},
    #     Code._1030: {I_: {}},
    #     Code._1060: {I_: {}},
    #     Code._1090: {RQ: {}},
    #     Code._1100: {I_: {}},
    #     Code._1F09: {I_: {}},
    #     Code._1FC9: {I_: {}},
    #     Code._2309: {I_: {}, RQ: {}, W_: {}},
    #     Code._2349: {RQ: {}, W_: {}},
    #     Code._30C9: {I_: {}},
    #     Code._313F: {I_: {}},
    #     Code._3B00: {I_: {}},
    #     Code._3EF1: {RQ: {}},
    # },
    # DevType.HCW: {  # e.g. HCF82/HCW82: Room Temperature Sensor
    #     Code._0001: {W_: {}},
    #     Code._0002: {I_: {}},
    #     Code._0008: {I_: {}},
    #     Code._0009: {I_: {}},
    #     Code._1060: {I_: {}},
    #     Code._1100: {I_: {}},
    #     Code._1F09: {I_: {}},
    #     Code._1FC9: {I_: {}},
    #     Code._2309: {I_: {}},
    #     Code._2389: {I_: {}},
    #     Code._30C9: {I_: {}},
    # },
}
# TODO: add 1FC9 everywhere?
_DEV_KLASSES_HVAC: dict[str, dict[Code, dict[VerbT, Any]]] = {
    DevType.DIS: {  # Orcon RF15 Display: ?a superset of a REM
        Code._0001: {RQ: {}},
        Code._042F: {I_: {}},
        Code._10E0: {I_: {}, RQ: {}},
        Code._1470: {RQ: {}},
        Code._1FC9: {I_: {}},
        Code._1F70: {I_: {}},
        Code._22F1: {I_: {}},
        Code._22F3: {I_: {}},
        Code._22F7: {RQ: {}, W_: {}},
        Code._22B0: {W_: {}},
        Code._2411: {RQ: {}, W_: {}},
        Code._313F: {RQ: {}},
        Code._31DA: {RQ: {}},
    },
    DevType.RFS: {  # Itho spIDer: RF to Internet gateway (like a RFG100)
        Code._1060: {I_: {}},
        Code._10E0: {I_: {}, RP: {}},
        Code._12C0: {I_: {}},
        Code._22C9: {I_: {}},
        Code._22F1: {I_: {}},
        Code._22F3: {I_: {}},
        Code._2E10: {I_: {}},
        Code._30C9: {I_: {}},
        Code._3110: {I_: {}},
        Code._3120: {I_: {}},
        Code._31D9: {RQ: {}},
        Code._31DA: {RQ: {}},
        Code._3EF0: {I_: {}},
    },
    DevType.FAN: {
        Code._0001: {RP: {}},
        Code._0002: {I_: {}},
        Code._042F: {I_: {}},
        Code._10D0: {I_: {}, RP: {}},
        Code._10E0: {I_: {}, RP: {}},
        Code._1298: {I_: {}},
        Code._12A0: {I_: {}},
        Code._12C8: {I_: {}},
        Code._1470: {RP: {}},
        Code._1F09: {I_: {}, RP: {}},
        Code._1FC9: {W_: {}},
<<<<<<< HEAD
        Code._22F1: {},
        Code._22F2: {I_: {}, RP: {}},
=======
        Code._22F1: {RP: {}},
>>>>>>> 2a2cee62
        Code._22F3: {},
        Code._22F4: {I_: {}},
        Code._22F7: {I_: {}, RP: {}},
        Code._2411: {I_: {}, RP: {}},
        Code._2E10: {I_: {}},
        Code._3120: {I_: {}},
        Code._3150: {I_: {}},
        Code._313F: {I_: {}, RP: {}},
        Code._31D9: {I_: {}, RP: {}},
        Code._31DA: {I_: {}, RP: {}},
        # Code._31E0: {I_: {}},
        Code._3200: {I_: {}},
    },
    DevType.CO2: {
        Code._042F: {I_: {}},
        Code._10E0: {I_: {}, RP: {}},
        Code._1298: {I_: {}},
        Code._1FC9: {I_: {}},
        Code._22F1: {RQ: {}},
        Code._2411: {RQ: {}},
        Code._2E10: {I_: {}},
        Code._3120: {I_: {}},
        Code._31DA: {RQ: {}},
        Code._31E0: {I_: {}},
    },
    DevType.HUM: {
        Code._042F: {I_: {}},
        Code._1060: {I_: {}},
        Code._10E0: {I_: {}},
        Code._12A0: {I_: {}},
        Code._1FC9: {I_: {}},
        Code._31DA: {RQ: {}},
        Code._31E0: {I_: {}},
    },
    DevType.REM: {  # HVAC: two-way switch; also an "06/22F1"?
        Code._0001: {RQ: {}},  # from a VMI (only?)
        Code._042F: {I_: {}},  # from a VMI (only?)
        Code._1060: {I_: {}},
        Code._10D0: {W_: {}},  # reset filter count from REM
        Code._10E0: {I_: {}, RQ: {}},  # RQ from a VMI (only?)
        Code._1470: {RQ: {}},  # from a VMI (only?)
        Code._1FC9: {I_: {}},
        Code._22F1: {I_: {}},
        Code._22F3: {I_: {}},
        Code._22F7: {RQ: {}, W_: {}},  # from a VMI (only?)
        Code._2411: {RQ: {}, W_: {}},  # from a VMI (only?)
        Code._313F: {RQ: {}, W_: {}},  # from a VMI (only?)
        Code._31DA: {RQ: {}},  # to a VMI (only?)
        # Code._31E0: {I_: {}},
    },  # https://www.ithodaalderop.nl/nl-NL/professional/product/536-0124
    # None: {  # unknown, TODO: make generic HVAC
    #     _4401: {I_: {}},
    # },
}

CODES_BY_DEV_SLUG: dict[str, dict[Code, dict[VerbT, Any]]] = {
    DevType.HGI: {  # HGI80: RF to (USB) serial gateway interface
        Code._PUZZ: {I_: {}, RQ: {}, W_: {}},
    },  # HGI80s can do what they like
    **{k: v for k, v in _DEV_KLASSES_HVAC.items() if k is not None},
    **{k: v for k, v in _DEV_KLASSES_HEAT.items() if k is not None},
}

CODES_OF_HEAT_DOMAIN: tuple[Code] = sorted(  # type: ignore[assignment]
    tuple({c for k in _DEV_KLASSES_HEAT.values() for c in k}) + (Code._0B04, Code._2389)
)
CODES_OF_HVAC_DOMAIN: tuple[Code] = sorted(  # type: ignore[assignment]
    tuple({c for k in _DEV_KLASSES_HVAC.values() for c in k})
    + (Code._22F8, Code._4401, Code._4E01, Code._4E02, Code._4E04)
)
CODES_OF_HEAT_DOMAIN_ONLY: tuple[Code, ...] = tuple(
    c for c in sorted(CODES_OF_HEAT_DOMAIN) if c not in CODES_OF_HVAC_DOMAIN
)
CODES_OF_HVAC_DOMAIN_ONLY: tuple[Code, ...] = tuple(
    c for c in sorted(CODES_OF_HVAC_DOMAIN) if c not in CODES_OF_HEAT_DOMAIN
)
_CODES_OF_BOTH_DOMAINS: tuple[Code, ...] = tuple(
    sorted(set(CODES_OF_HEAT_DOMAIN) & set(CODES_OF_HVAC_DOMAIN))
)
_CODES_OF_EITHER_DOMAIN: tuple[Code, ...] = tuple(
    sorted(set(CODES_OF_HEAT_DOMAIN) | set(CODES_OF_HVAC_DOMAIN))
)
_CODES_OF_NO_DOMAIN: tuple[Code, ...] = tuple(
    c for c in CODES_SCHEMA if c not in _CODES_OF_EITHER_DOMAIN
)

_CODE_FROM_NON_CTL: tuple[Code, ...] = tuple(
    dict.fromkeys(
        c
        for k, v1 in CODES_BY_DEV_SLUG.items()
        for c, v2 in v1.items()
        if k != DevType.CTL and (I_ in v2 or RP in v2)
    )
)
_CODE_FROM_CTL = _DEV_KLASSES_HEAT[DevType.CTL].keys()

_CODE_ONLY_FROM_CTL: tuple[Code, ...] = tuple(
    c for c in _CODE_FROM_CTL if c not in _CODE_FROM_NON_CTL
)
CODES_ONLY_FROM_CTL: tuple[Code, ...] = (
    Code._1030,
    Code._1F09,
    Code._22D0,
    Code._313F,
)  # I packets, TODO: 31Dx too?

#
########################################################################################
# Other Stuff

# ### WIP:
# _result = {}
# for domain in (_DEV_KLASSES_HVAC, ):
#     for klass, kv in domain.items():
#         if klass in (DEV_TYPE.DIS, DEV_TYPE.RFS):
#             continue
#         for code, cv in kv.items():
#             for verb in cv:
#                 _result.update({(verb, code): _result.get((verb, code), 0) + 1})

# _HVAC_VC_PAIR_BY_CLASS = {
#     (v, c): k
#     for c, cv in kv.items()
#     for v in cv
#     for k, kv in _DEV_KLASSES_HVAC.items()
#     if (v, c) in [k for k, v in _result.items() if v == 1]
# }


_HVAC_VC_PAIR_BY_CLASS: dict[DevType, tuple[tuple[VerbT, Code], ...]] = {
    DevType.CO2: ((I_, Code._1298),),
    DevType.FAN: ((I_, Code._31D9), (I_, Code._31DA), (RP, Code._31DA)),
    DevType.HUM: ((I_, Code._12A0),),
    DevType.REM: ((I_, Code._22F1), (I_, Code._22F3)),
}
HVAC_KLASS_BY_VC_PAIR: dict[tuple[VerbT, Code], DevType] = {
    t: k for k, v in _HVAC_VC_PAIR_BY_CLASS.items() for t in v
}


SZ_DESCRIPTION: Final = "description"
SZ_MIN_VALUE: Final = "min_value"
SZ_MAX_VALUE: Final = "max_value"
SZ_PRECISION: Final = "precision"
SZ_DATA_TYPE: Final = "data_type"

_22F1_MODE_ITHO: dict[str, str] = {
    "00": "off",  # not seen
    "01": "trickle",  # not seen
    "02": "low",
    "03": "medium",
    "04": "high",  # aka boost with 22F3
}

_22F1_MODE_NUAIRE: dict[str, str] = {
    "02": "normal",
    "03": "boost",  # aka purge
    "09": "heater_off",
    "0A": "heater_auto",
}  # DRI-ECO-2S (normal/boost only), DRI-ECO-4S

_22F1_MODE_ORCON: dict[str, str] = {
    "00": "away",
    "01": "low",
    "02": "medium",
    "03": "high",  # # The order of the next two may be swapped
    "04": "auto",  # #   economy, as per RH and CO2 <= 1150 ppm (unsure which is which)
    "05": "auto_alt",  # comfort, as per RH and CO2 <=  950 ppm (unsure which is which)
    "06": "boost",
    "07": "off",
}

_22F1_MODE_VASCO: dict[str, str] = {  # for VASCO D60 and ClimaRad Minibox remotes
    "00": "off",
    "01": "away",  # 000106 minimum
    "02": "low",  # 000206
    "03": "medium",  # 000306
    "04": "high",  # 000406, aka boost with 22F3
    "05": "auto",
}

_22F1_SCHEMES: dict[str, dict[str, str]] = {
    "itho": _22F1_MODE_ITHO,
    "nuaire": _22F1_MODE_NUAIRE,
    "orcon": _22F1_MODE_ORCON,
    "vasco": _22F1_MODE_VASCO,
}

# unclear if true for only Orcon/*all* models
_2411_PARAMS_SCHEMA: dict[str, dict[str, Any]] = {
    "31": {  # slot 09
        SZ_DESCRIPTION: "Time to change filter (days)",
        SZ_MIN_VALUE: 0,
        SZ_MAX_VALUE: 1800,
        SZ_PRECISION: 30,
        SZ_DATA_TYPE: "10",
    },
    "3D": {  # slot 00
        SZ_DESCRIPTION: "Away mode Supply fan rate (%)",
        SZ_MIN_VALUE: 0.0,
        SZ_MAX_VALUE: 0.4,
        SZ_PRECISION: 0.005,
        SZ_DATA_TYPE: "0F",
    },
    "3E": {  # slot 01
        SZ_DESCRIPTION: "Away mode Exhaust fan rate (%)",
        SZ_MIN_VALUE: 0.0,
        SZ_MAX_VALUE: 0.4,
        SZ_PRECISION: 0.005,
        SZ_DATA_TYPE: "0F",
    },
    "3F": {  # slot 02
        SZ_DESCRIPTION: "Low mode Supply fan rate (%)",
        SZ_MIN_VALUE: 0.0,
        SZ_MAX_VALUE: 0.8,
        SZ_PRECISION: 0.005,
        SZ_DATA_TYPE: "0F",
    },
    "40": {  # slot 03
        SZ_DESCRIPTION: "Low mode Exhaust fan rate (%)",
        SZ_MIN_VALUE: 0.0,
        SZ_MAX_VALUE: 0.8,
        SZ_PRECISION: 0.005,
        SZ_DATA_TYPE: "0F",
    },
    "41": {  # slot 04
        SZ_DESCRIPTION: "Medium mode Supply fan rate (%)",
        SZ_MIN_VALUE: 0.0,
        SZ_MAX_VALUE: 1.0,
        SZ_PRECISION: 0.005,
        SZ_DATA_TYPE: "0F",
    },
    "42": {  # slot 05
        SZ_DESCRIPTION: "Medium mode Exhaust fan rate (%)",
        SZ_MIN_VALUE: 0.1,
        SZ_MAX_VALUE: 1.0,
        SZ_PRECISION: 0.005,
        SZ_DATA_TYPE: "0F",
    },
    "43": {  # slot 06
        SZ_DESCRIPTION: "High mode Supply fan rate (%)",
        SZ_MIN_VALUE: 0.0,
        SZ_MAX_VALUE: 1.0,
        SZ_PRECISION: 0.005,
        SZ_DATA_TYPE: "0F",
    },
    "44": {  # slot 07
        SZ_DESCRIPTION: "High mode Exhaust fan rate (%)",
        SZ_MIN_VALUE: 0.1,
        SZ_MAX_VALUE: 1.0,
        SZ_PRECISION: 0.005,
        SZ_DATA_TYPE: "0F",
    },
    "4E": {  # slot 0A
        SZ_DESCRIPTION: "Moisture scenario position (0=medium, 1=high)",
        SZ_MIN_VALUE: 0,
        SZ_MAX_VALUE: 1,
        SZ_PRECISION: 1,
        SZ_DATA_TYPE: "00",
    },
    "52": {  # slot 0B
        SZ_DESCRIPTION: "Sensor sensitivity (%)",
        SZ_MIN_VALUE: 0,
        SZ_MAX_VALUE: 25.0,
        SZ_PRECISION: 0.1,
        SZ_DATA_TYPE: "0F",
    },
    "54": {  # slot 0C
        SZ_DESCRIPTION: "Moisture sensor overrun time (mins)",
        SZ_MIN_VALUE: 15,
        SZ_MAX_VALUE: 60,
        SZ_PRECISION: 1,
        SZ_DATA_TYPE: "00",
    },
    "75": {  # slot 0D
        SZ_DESCRIPTION: "Comfort temperature (°C)",
        SZ_MIN_VALUE: 0.0,
        SZ_MAX_VALUE: 30.0,
        SZ_PRECISION: 0.01,
        SZ_DATA_TYPE: 92,
    },
    "95": {  # slot 08
        SZ_DESCRIPTION: "Boost mode Supply/exhaust fan rate (%)",
        SZ_MIN_VALUE: 0.0,
        SZ_MAX_VALUE: 1.0,
        SZ_PRECISION: 0.005,
        SZ_DATA_TYPE: "0F",
    },
}

# ventilation speed
_31DA_FAN_INFO: dict[int, str] = {
    0x00: "off",
    0x01: "speed 1, low",  # aka low
    0x02: "speed 2, medium",  # aka medium
    0x03: "speed 3, high",  # aka high
    0x04: "speed 4",
    0x05: "speed 5",
    0x06: "speed 6",
    0x07: "speed 7",
    0x08: "speed 8",
    0x09: "speed 9",
    0x0A: "speed 10",
    0x0B: "speed 1 temporary override",  # timer
    0x0C: "speed 2 temporary override",  # timer
    0x0D: "speed 3 temporary override",  # timer/boost? (timer 1, 2, 3)
    0x0E: "speed 4 temporary override",
    0x0F: "speed 5 temporary override",
    0x10: "speed 6 temporary override",
    0x11: "speed 7 temporary override",
    0x12: "speed 8 temporary override",
    0x13: "speed 9 temporary override",
    0x14: "speed 10 temporary override",
    0x15: "away",  # absolute minimum speed
    0x16: "absolute minimum",  # trickle?
    0x17: "boost",  # absolute maximum",  # boost?
    0x18: "auto",
    0x19: "auto_night",
    0x1A: "-unknown 0x1A-",
    0x1B: "-unknown 0x1B-",
    0x1C: "-unknown 0x1C-",
    0x1D: "-unknown 0x1D-",
    0x1E: "-unknown 0x1E-",
    0x1F: "-unknown 0x1F-",
}


#
########################################################################################
# CODES_BY_ZONE_TYPE
#
# RAMSES_ZONES: dict[str, str] = {
#     "ALL": {
#         Code._0004: {I_: {}, RP: {}},
#         Code._000C: {RP: {}},
#         Code._000A: {I_: {}, RP: {}},
#         Code._2309: {I_: {}, RP: {}},
#         Code._2349: {I_: {}, RP: {}},
#         Code._30C9: {I_: {}, RP: {}},
#     },
#     ZON_ROLE.RAD: {
#         Code._12B0: {I_: {}, RP: {}},
#         "3150a": {},
#     },
#     ZON_ROLE.ELE: {
#         Code._0008: {I_: {}},
#         Code._0009: {I_: {}},
#     },
#     ZON_ROLE.VAL: {
#         Code._0008: {I_: {}},
#         Code._0009: {I_: {}},
#         "3150a": {},
#     },
#     ZON_ROLE.UFH: {
#         Code._3150: {I_: {}},
#     },
#     ZON_ROLE.MIX: {
#         Code._0008: {I_: {}},
#         "3150a": {},
#     },
#     ZON_ROLE.DHW: {
#         Code._10A0: {RQ: {}, RP: {}},
#         Code._1260: {I_: {}},
#         Code._1F41: {I_: {}},
#     },
# }
# RAMSES_ZONES_ALL = RAMSES_ZONES.pop("ALL")
# RAMSES_ZONES_DHW = RAMSES_ZONES[ZON_ROLE.DHW]
# [RAMSES_ZONES[k].update(RAMSES_ZONES_ALL) for k in RAMSES_ZONES if k != ZON_ROLE.DHW]<|MERGE_RESOLUTION|>--- conflicted
+++ resolved
@@ -1060,12 +1060,8 @@
         Code._1470: {RP: {}},
         Code._1F09: {I_: {}, RP: {}},
         Code._1FC9: {W_: {}},
-<<<<<<< HEAD
-        Code._22F1: {},
+        Code._22F1: {RP: {}},
         Code._22F2: {I_: {}, RP: {}},
-=======
-        Code._22F1: {RP: {}},
->>>>>>> 2a2cee62
         Code._22F3: {},
         Code._22F4: {I_: {}},
         Code._22F7: {I_: {}, RP: {}},
