--- conflicted
+++ resolved
@@ -7,13 +7,11 @@
 2024-10-15T12:32:31.600425 000 RQ --- 18:130140 32:022222 --:------ 22F2 001 00            # {}
 2024-10-15T12:32:31.615141 082 RP --- 32:022222 18:130140 --:------ 22F2 006 000000010000  # [{'hvac_idx': '00', 'measure': 0.00}, {'hvac_idx': '01', 'measure': 0.00}]
 
-<<<<<<< HEAD
-# ClimaRad MiniBox
-2024-10-23T11:55:36.231336 077 RP --- 29:099029 18:130140 --:------ 22F2 003 000AAF         # [{'hvac_idx': '00', 'measure': 27.35}]
-=======
 2024-10-18T14:49:18.332227 ... RP --- 32:022222 18:130140 --:------ 22F2 006 000000010000  # [{'hvac_idx': '00', 'measure': 0.00}, {'hvac_idx': '01', 'measure': 0.00}]
 2024-10-18T14:49:43.924873 ...  I 046 37:153226 --:------ 37:153226 31D9 017 000AFF0020202020202020202020202000  # {'hvac_id': '00', 'exhaust_fan_speed': None, 'fan_mode': 'FF', 'passive': True, 'damper_only': False, 'filter_dirty': False, 'frost_cycle': False, 'has_fault': False, '_flags': [0, 0, 0, 0, 1, 0, 1, 0], '_unknown_3': '00', '_unknown_4': '202020202020202020202020', 'unknown_16': '00', 'seqx_num': '046'}
 
 2024-10-18T14:50:50.594789 ... RP --- 32:022222 18:130140 --:------ 22F2 006 000000010000  # [{'hvac_idx': '00', 'measure': 0.00}, {'hvac_idx': '01', 'measure': 0.00}]
 2024-10-18T14:51:12.933458 ...  I --- 32:022222 --:------ 32:022222 31DA 030 00EF007FFFEFEF087008210841086EA800EF0232320000EF0004C6027E00  # {'hvac_id': '00', 'exhaust_fan_speed': 0.25, 'fan_info': 'speed 2, medium', '_unknown_fan_info_flags': [0, 0, 0], 'air_quality': None, 'co2_level': None, 'indoor_humidity': None, 'outdoor_humidity': None, 'exhaust_temp': 21.6, 'supply_temp': 20.81, 'indoor_temp': 21.13, 'outdoor_temp': 21.58, 'speed_capabilities': ['off', 'timer', 'auto'], 'bypass_position': None, 'supply_fan_speed': 0.25, 'remaining_mins': 0, 'post_heat': None, 'pre_heat': 0.0, 'supply_flow': 12.22, 'exhaust_flow': 6.38}
->>>>>>> aa742c0f
+
+# ClimaRad MiniBox
+2024-10-23T11:55:36.231336 077 RP --- 29:099029 18:130140 --:------ 22F2 003 000AAF         # [{'hvac_idx': '00', 'measure': 27.35}]