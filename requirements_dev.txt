--- conflicted
+++ resolved
@@ -29,10 +29,5 @@
 # syrupy >= 4.6.1
 
 # used for build/deploy
-<<<<<<< HEAD
-  hatch>=1.9.7       # is not in core HA
-  hatchling<1.26     # is not in core HA
-=======
   hatch >= 1.14.0
-  hatchling >= 1.27
->>>>>>> 833b6806
+  hatchling >= 1.27